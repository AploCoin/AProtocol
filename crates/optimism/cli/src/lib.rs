//! OP-Reth CLI implementation.

#![doc(
    html_logo_url = "https://raw.githubusercontent.com/paradigmxyz/reth/main/assets/reth-docs.png",
    html_favicon_url = "https://avatars0.githubusercontent.com/u/97369466?s=256",
    issue_tracker_base_url = "https://github.com/paradigmxyz/reth/issues/"
)]
#![cfg_attr(all(not(test), feature = "optimism"), warn(unused_crate_dependencies))]
#![cfg_attr(docsrs, feature(doc_cfg, doc_auto_cfg))]
// The `optimism` feature must be enabled to use this crate.
#![cfg(feature = "optimism")]

/// Optimism chain specification parser.
pub mod chainspec;
/// Optimism CLI commands.
pub mod commands;
<<<<<<< HEAD
=======
/// Module with a codec for reading and encoding receipts in files.
///
/// Enables decoding and encoding `HackReceipt` type. See <https://github.com/testinprod-io/op-geth/pull/1>.
///
/// Currently configured to use codec [`HackReceipt`](file_codec_ovm_receipt::HackReceipt) based on
/// export of below Bedrock data using <https://github.com/testinprod-io/op-geth/pull/1>. Codec can
/// be replaced with regular encoding of receipts for export.
///
/// NOTE: receipts can be exported using regular op-geth encoding for `Receipt` type, to fit
/// reth's needs for importing. However, this would require patching the diff in <https://github.com/testinprod-io/op-geth/pull/1> to export the `Receipt` and not `HackReceipt` type (originally
/// made for op-erigon's import needs).
pub mod file_codec_ovm_receipt;
>>>>>>> 55dc12d7

pub use commands::{import::ImportOpCommand, import_receipts::ImportReceiptsOpCommand};

use std::{ffi::OsString, fmt, sync::Arc};

use chainspec::OpChainSpecParser;
use clap::{command, value_parser, Parser};
use commands::Commands;
use reth_chainspec::ChainSpec;
use reth_cli::chainspec::ChainSpecParser;
use reth_cli_commands::node::NoArgs;
use reth_node_core::{
    args::{utils::chain_help, LogArgs},
    version::{LONG_VERSION, SHORT_VERSION},
};

/// The main reth cli interface.
///
/// This is the entrypoint to the executable.
#[derive(Debug, Parser)]
#[command(author, version = SHORT_VERSION, long_version = LONG_VERSION, about = "Reth", long_about = None)]
pub struct Cli<Ext: clap::Args + fmt::Debug = NoArgs> {
    /// The command to run
    #[command(subcommand)]
    command: Commands<Ext>,

    /// The chain this node is running.
    ///
    /// Possible values are either a built-in chain or the path to a chain specification file.
    #[arg(
        long,
        value_name = "CHAIN_OR_PATH",
        long_help = chain_help(),
        default_value = OpChainSpecParser::SUPPORTED_CHAINS[0],
        value_parser = OpChainSpecParser::default(),
        global = true,
    )]
    chain: Arc<ChainSpec>,

    /// Add a new instance of a node.
    ///
    /// Configures the ports of the node to avoid conflicts with the defaults.
    /// This is useful for running multiple nodes on the same machine.
    ///
    /// Max number of instances is 200. It is chosen in a way so that it's not possible to have
    /// port numbers that conflict with each other.
    ///
    /// Changes to the following port numbers:
    /// - `DISCOVERY_PORT`: default + `instance` - 1
    /// - `AUTH_PORT`: default + `instance` * 100 - 100
    /// - `HTTP_RPC_PORT`: default - `instance` + 1
    /// - `WS_RPC_PORT`: default + `instance` * 2 - 2
    #[arg(long, value_name = "INSTANCE", global = true, default_value_t = 1, value_parser = value_parser!(u16).range(..=200))]
    instance: u16,

    #[command(flatten)]
    logs: LogArgs,
}

impl Cli {
    /// Parsers only the default CLI arguments
    pub fn parse_args() -> Self {
        Self::parse()
    }

    /// Parsers only the default CLI arguments from the given iterator
    pub fn try_parse_args_from<I, T>(itr: I) -> Result<Self, clap::error::Error>
    where
        I: IntoIterator<Item = T>,
        T: Into<OsString> + Clone,
    {
        Self::try_parse_from(itr)
    }
}<|MERGE_RESOLUTION|>--- conflicted
+++ resolved
@@ -14,8 +14,6 @@
 pub mod chainspec;
 /// Optimism CLI commands.
 pub mod commands;
-<<<<<<< HEAD
-=======
 /// Module with a codec for reading and encoding receipts in files.
 ///
 /// Enables decoding and encoding `HackReceipt` type. See <https://github.com/testinprod-io/op-geth/pull/1>.
@@ -28,7 +26,6 @@
 /// reth's needs for importing. However, this would require patching the diff in <https://github.com/testinprod-io/op-geth/pull/1> to export the `Receipt` and not `HackReceipt` type (originally
 /// made for op-erigon's import needs).
 pub mod file_codec_ovm_receipt;
->>>>>>> 55dc12d7
 
 pub use commands::{import::ImportOpCommand, import_receipts::ImportReceiptsOpCommand};
 
