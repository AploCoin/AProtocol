//! Optimism block executor.

use crate::{l1::ensure_create2_deployer, OptimismBlockExecutionError, OptimismEvmConfig};
use reth_evm::{
    execute::{
        BatchBlockExecutionOutput, BatchExecutor, BlockExecutionError, BlockExecutionInput,
        BlockExecutionOutput, BlockExecutorProvider, BlockValidationError, Executor, ProviderError,
    },
    ConfigureEvm,
};
use reth_optimism_consensus::validate_block_post_execution;
use reth_primitives::{
    BlockNumber, BlockWithSenders, ChainSpec, Hardfork, Header, PruneModes, Receipt, Receipts,
    TxType, Withdrawals, U256,
};
use reth_revm::{
    batch::{BlockBatchRecord, BlockExecutorStats},
    db::states::bundle_state::BundleRetention,
    state_change::{apply_beacon_root_contract_call, post_block_balance_increments},
    Evm, State,
};
use revm_primitives::{
    db::{Database, DatabaseCommit},
    BlockEnv, CfgEnvWithHandlerCfg, EnvWithHandlerCfg, ResultAndState,
};
use std::sync::Arc;
use tracing::trace;

/// Provides executors to execute regular ethereum blocks
#[derive(Debug, Clone)]
pub struct OpExecutorProvider<EvmConfig = OptimismEvmConfig> {
    chain_spec: Arc<ChainSpec>,
    evm_config: EvmConfig,
}

impl OpExecutorProvider {
    /// Creates a new default optimism executor provider.
    pub fn optimism(chain_spec: Arc<ChainSpec>) -> Self {
        Self::new(chain_spec, Default::default())
    }
}

impl<EvmConfig> OpExecutorProvider<EvmConfig> {
    /// Creates a new executor provider.
    pub fn new(chain_spec: Arc<ChainSpec>, evm_config: EvmConfig) -> Self {
        Self { chain_spec, evm_config }
    }
}

impl<EvmConfig> OpExecutorProvider<EvmConfig>
where
    EvmConfig: ConfigureEvm,
{
    fn op_executor<DB>(&self, db: DB) -> OpBlockExecutor<EvmConfig, DB>
    where
        DB: Database<Error = ProviderError>,
    {
        OpBlockExecutor::new(
            self.chain_spec.clone(),
            self.evm_config.clone(),
            State::builder().with_database(db).with_bundle_update().without_state_clear().build(),
        )
    }
}

impl<EvmConfig> BlockExecutorProvider for OpExecutorProvider<EvmConfig>
where
    EvmConfig: ConfigureEvm,
{
    type Executor<DB: Database<Error = ProviderError>> = OpBlockExecutor<EvmConfig, DB>;

    type BatchExecutor<DB: Database<Error = ProviderError>> = OpBatchExecutor<EvmConfig, DB>;
    fn executor<DB>(&self, db: DB) -> Self::Executor<DB>
    where
        DB: Database<Error = ProviderError>,
    {
        self.op_executor(db)
    }

    fn batch_executor<DB>(&self, db: DB, prune_modes: PruneModes) -> Self::BatchExecutor<DB>
    where
        DB: Database<Error = ProviderError>,
    {
        let executor = self.op_executor(db);
        OpBatchExecutor {
            executor,
            batch_record: BlockBatchRecord::new(prune_modes),
            stats: BlockExecutorStats::default(),
        }
    }
}

/// Helper container type for EVM with chain spec.
#[derive(Debug, Clone)]
struct OpEvmExecutor<EvmConfig> {
    /// The chainspec
    chain_spec: Arc<ChainSpec>,
    /// How to create an EVM.
    evm_config: EvmConfig,
}

impl<EvmConfig> OpEvmExecutor<EvmConfig>
where
    EvmConfig: ConfigureEvm,
{
    /// Executes the transactions in the block and returns the receipts.
    ///
    /// This applies the pre-execution changes, and executes the transactions.
    ///
    /// # Note
    ///
    /// It does __not__ apply post-execution changes.
    fn execute_pre_and_transactions<Ext, DB>(
        &self,
        block: &BlockWithSenders,
        mut evm: Evm<'_, Ext, &mut State<DB>>,
    ) -> Result<(Vec<Receipt>, u64), BlockExecutionError>
    where
        DB: Database<Error = ProviderError>,
    {
        // apply pre execution changes
        apply_beacon_root_contract_call(
            &self.chain_spec,
            block.timestamp,
            block.number,
            block.parent_beacon_block_root,
            &mut evm,
        )?;

        // execute transactions
        let is_regolith =
            self.chain_spec.fork(Hardfork::Regolith).active_at_timestamp(block.timestamp);

        // Ensure that the create2deployer is force-deployed at the canyon transition. Optimism
        // blocks will always have at least a single transaction in them (the L1 info transaction),
        // so we can safely assume that this will always be triggered upon the transition and that
        // the above check for empty blocks will never be hit on OP chains.
        ensure_create2_deployer(self.chain_spec.clone(), block.timestamp, evm.db_mut())
            .map_err(|_| OptimismBlockExecutionError::ForceCreate2DeployerFail)?;

        let mut cumulative_gas_used = 0;
        let mut receipts = Vec::with_capacity(block.body.len());
        for (sender, transaction) in block.transactions_with_sender() {
            // The sum of the transaction’s gas limit, Tg, and the gas utilized in this block prior,
            // must be no greater than the block’s gasLimit.
            let block_available_gas = block.header.gas_limit - cumulative_gas_used;
            if transaction.gas_limit() > block_available_gas &&
                (is_regolith || !transaction.is_system_transaction())
            {
                return Err(BlockValidationError::TransactionGasLimitMoreThanAvailableBlockGas {
                    transaction_gas_limit: transaction.gas_limit(),
                    block_available_gas,
                }
                .into())
            }

            // An optimism block should never contain blob transactions.
            if matches!(transaction.tx_type(), TxType::Eip4844) {
                return Err(OptimismBlockExecutionError::BlobTransactionRejected.into())
            }

            // Cache the depositor account prior to the state transition for the deposit nonce.
            //
            // Note that this *only* needs to be done post-regolith hardfork, as deposit nonces
            // were not introduced in Bedrock. In addition, regular transactions don't have deposit
            // nonces, so we don't need to touch the DB for those.
            let depositor = (is_regolith && transaction.is_deposit())
                .then(|| {
                    evm.db_mut()
                        .load_cache_account(*sender)
                        .map(|acc| acc.account_info().unwrap_or_default())
                })
                .transpose()
                .map_err(|_| OptimismBlockExecutionError::AccountLoadFailed(*sender))?;

            EvmConfig::fill_tx_env(evm.tx_mut(), transaction, *sender);

            // Execute transaction.
            let ResultAndState { result, state } = evm.transact().map_err(move |err| {
                // Ensure hash is calculated for error log, if not already done
                BlockValidationError::EVM {
                    hash: transaction.recalculate_hash(),
                    error: err.into(),
                }
            })?;

            trace!(
                target: "evm",
                ?transaction,
                "Executed transaction"
            );

            evm.db_mut().commit(state);

            // append gas used
            cumulative_gas_used += result.gas_used();

            // Push transaction changeset and calculate header bloom filter for receipt.
            receipts.push(Receipt {
                tx_type: transaction.tx_type(),
                // Success flag was added in `EIP-658: Embedding transaction status code in
                // receipts`.
                success: result.is_success(),
                cumulative_gas_used,
                logs: result.into_logs(),
                deposit_nonce: depositor.map(|account| account.nonce),
                // The deposit receipt version was introduced in Canyon to indicate an update to how
                // receipt hashes should be computed when set. The state transition process ensures
                // this is only set for post-Canyon deposit transactions.
                deposit_receipt_version: (transaction.is_deposit() &&
                    self.chain_spec
                        .is_fork_active_at_timestamp(Hardfork::Canyon, block.timestamp))
                .then_some(1),
            });
        }
        drop(evm);

        Ok((receipts, cumulative_gas_used))
    }
}

/// A basic Ethereum block executor.
///
/// Expected usage:
/// - Create a new instance of the executor.
/// - Execute the block.
#[derive(Debug)]
pub struct OpBlockExecutor<EvmConfig, DB> {
    /// Chain specific evm config that's used to execute a block.
    executor: OpEvmExecutor<EvmConfig>,
    /// The state to use for execution
    state: State<DB>,
}

impl<EvmConfig, DB> OpBlockExecutor<EvmConfig, DB> {
    /// Creates a new Ethereum block executor.
    pub fn new(chain_spec: Arc<ChainSpec>, evm_config: EvmConfig, state: State<DB>) -> Self {
        Self { executor: OpEvmExecutor { chain_spec, evm_config }, state }
    }

    #[inline]
    fn chain_spec(&self) -> &ChainSpec {
        &self.executor.chain_spec
    }

    /// Returns mutable reference to the state that wraps the underlying database.
    #[allow(unused)]
    fn state_mut(&mut self) -> &mut State<DB> {
        &mut self.state
    }
}

impl<EvmConfig, DB> OpBlockExecutor<EvmConfig, DB>
where
    EvmConfig: ConfigureEvm,
    DB: Database<Error = ProviderError>,
{
    /// Configures a new evm configuration and block environment for the given block.
    ///
    /// Caution: this does not initialize the tx environment.
    fn evm_env_for_block(&self, header: &Header, total_difficulty: U256) -> EnvWithHandlerCfg {
        let mut cfg = CfgEnvWithHandlerCfg::new(Default::default(), Default::default());
        let mut block_env = BlockEnv::default();
        EvmConfig::fill_cfg_and_block_env(
            &mut cfg,
            &mut block_env,
            self.chain_spec(),
            header,
            total_difficulty,
        );

        EnvWithHandlerCfg::new_with_cfg_env(cfg, block_env, Default::default())
    }

    /// Execute a single block and apply the state changes to the internal state.
    ///
    /// Returns the receipts of the transactions in the block and the total gas used.
    ///
    /// Returns an error if execution fails.
    fn execute_without_verification(
        &mut self,
        block: &BlockWithSenders,
        total_difficulty: U256,
    ) -> Result<(Vec<Receipt>, u64), BlockExecutionError> {
        // 1. prepare state on new block
        self.on_new_block(&block.header);

        // 2. configure the evm and execute
        let env = self.evm_env_for_block(&block.header, total_difficulty);

        let (receipts, gas_used) = {
            let evm = self.executor.evm_config.evm_with_env(&mut self.state, env);
            self.executor.execute_pre_and_transactions(block, evm)
        }?;

        // 3. apply post execution changes
        self.post_execution(block, total_difficulty)?;

        Ok((receipts, gas_used))
    }

    /// Apply settings before a new block is executed.
    pub(crate) fn on_new_block(&mut self, header: &Header) {
        // Set state clear flag if the block is after the Spurious Dragon hardfork.
        let state_clear_flag = self.chain_spec().is_spurious_dragon_active_at_block(header.number);
        self.state.set_state_clear_flag(state_clear_flag);
    }

    /// Apply post execution state changes, including block rewards, withdrawals, and irregular DAO
    /// hardfork state change.
    pub fn post_execution(
        &mut self,
        block: &BlockWithSenders,
        total_difficulty: U256,
    ) -> Result<(), BlockExecutionError> {
        let balance_increments = post_block_balance_increments(
            self.chain_spec(),
            block.number,
            block.difficulty,
            block.beneficiary,
            block.timestamp,
            total_difficulty,
            &block.ommers,
            block.withdrawals.as_ref().map(Withdrawals::as_ref),
        );
        // increment balances
        self.state
            .increment_balances(balance_increments)
            .map_err(|_| BlockValidationError::IncrementBalanceFailed)?;

        Ok(())
    }
}

impl<EvmConfig, DB> Executor<DB> for OpBlockExecutor<EvmConfig, DB>
where
    EvmConfig: ConfigureEvm,
    DB: Database<Error = ProviderError>,
{
    type Input<'a> = BlockExecutionInput<'a, BlockWithSenders>;
    type Output = BlockExecutionOutput<Receipt>;
    type Error = BlockExecutionError;

    /// Executes the block and commits the state changes.
    ///
    /// Returns the receipts of the transactions in the block.
    ///
    /// Returns an error if the block could not be executed or failed verification.
    ///
    /// State changes are committed to the database.
    fn execute(mut self, input: Self::Input<'_>) -> Result<Self::Output, Self::Error> {
        let BlockExecutionInput { block, total_difficulty } = input;
        let (receipts, gas_used) = self.execute_without_verification(block, total_difficulty)?;

        // NOTE: we need to merge keep the reverts for the bundle retention
        self.state.merge_transitions(BundleRetention::Reverts);

        Ok(BlockExecutionOutput {
            state: self.state.take_bundle(),
            receipts,
<<<<<<< HEAD
            gas_used,
            requests: Default::default(),
=======
            requests: vec![],
            gas_used,
>>>>>>> d2187093
        })
    }
}

/// An executor for a batch of blocks.
///
/// State changes are tracked until the executor is finalized.
#[derive(Debug)]
pub struct OpBatchExecutor<EvmConfig, DB> {
    /// The executor used to execute blocks.
    executor: OpBlockExecutor<EvmConfig, DB>,
    /// Keeps track of the batch and record receipts based on the configured prune mode
    batch_record: BlockBatchRecord,
    stats: BlockExecutorStats,
}

impl<EvmConfig, DB> OpBatchExecutor<EvmConfig, DB> {
    /// Returns the receipts of the executed blocks.
    pub const fn receipts(&self) -> &Receipts {
        self.batch_record.receipts()
    }

    /// Returns mutable reference to the state that wraps the underlying database.
    #[allow(unused)]
    fn state_mut(&mut self) -> &mut State<DB> {
        self.executor.state_mut()
    }
}

impl<EvmConfig, DB> BatchExecutor<DB> for OpBatchExecutor<EvmConfig, DB>
where
    EvmConfig: ConfigureEvm,
    DB: Database<Error = ProviderError>,
{
    type Input<'a> = BlockExecutionInput<'a, BlockWithSenders>;
    type Output = BatchBlockExecutionOutput;
    type Error = BlockExecutionError;

    fn execute_and_verify_one(&mut self, input: Self::Input<'_>) -> Result<(), Self::Error> {
        let BlockExecutionInput { block, total_difficulty } = input;
        let (receipts, _gas_used) =
            self.executor.execute_without_verification(block, total_difficulty)?;

        validate_block_post_execution(block, self.executor.chain_spec(), &receipts)?;

        // prepare the state according to the prune mode
        let retention = self.batch_record.bundle_retention(block.number);
        self.executor.state.merge_transitions(retention);

        // store receipts in the set
        self.batch_record.save_receipts(receipts)?;

        if self.batch_record.first_block().is_none() {
            self.batch_record.set_first_block(block.number);
        }

        Ok(())
    }

    fn finalize(mut self) -> Self::Output {
        self.stats.log_debug();

        BatchBlockExecutionOutput::new(
            self.executor.state.take_bundle(),
            self.batch_record.take_receipts(),
            self.batch_record.take_requests(),
            self.batch_record.first_block().unwrap_or_default(),
        )
    }

    fn set_tip(&mut self, tip: BlockNumber) {
        self.batch_record.set_tip(tip);
    }

    fn size_hint(&self) -> Option<usize> {
        Some(self.executor.state.bundle_state.size_hint())
    }
}

#[cfg(test)]
mod tests {
    use super::*;
    use reth_primitives::{
        b256, Account, Address, Block, ChainSpecBuilder, Signature, StorageKey, StorageValue,
        Transaction, TransactionSigned, TxEip1559, BASE_MAINNET,
    };
    use reth_revm::{
        database::StateProviderDatabase, test_utils::StateProviderTest, L1_BLOCK_CONTRACT,
    };
    use std::{collections::HashMap, str::FromStr};

    fn create_op_state_provider() -> StateProviderTest {
        let mut db = StateProviderTest::default();

        let l1_block_contract_account =
            Account { balance: U256::ZERO, bytecode_hash: None, nonce: 1 };

        let mut l1_block_storage = HashMap::new();
        // base fee
        l1_block_storage.insert(StorageKey::with_last_byte(1), StorageValue::from(1000000000));
        // l1 fee overhead
        l1_block_storage.insert(StorageKey::with_last_byte(5), StorageValue::from(188));
        // l1 fee scalar
        l1_block_storage.insert(StorageKey::with_last_byte(6), StorageValue::from(684000));
        // l1 free scalars post ecotone
        l1_block_storage.insert(
            StorageKey::with_last_byte(3),
            StorageValue::from_str(
                "0x0000000000000000000000000000000000001db0000d27300000000000000005",
            )
            .unwrap(),
        );

        db.insert_account(L1_BLOCK_CONTRACT, l1_block_contract_account, None, l1_block_storage);

        db
    }

    fn executor_provider(chain_spec: Arc<ChainSpec>) -> OpExecutorProvider<OptimismEvmConfig> {
        OpExecutorProvider { chain_spec, evm_config: Default::default() }
    }

    #[test]
    fn op_deposit_fields_pre_canyon() {
        let header = Header {
            timestamp: 1,
            number: 1,
            gas_limit: 1_000_000,
            gas_used: 42_000,
            receipts_root: b256!(
                "83465d1e7d01578c0d609be33570f91242f013e9e295b0879905346abbd63731"
            ),
            ..Default::default()
        };

        let mut db = create_op_state_provider();

        let addr = Address::ZERO;
        let account = Account { balance: U256::MAX, ..Account::default() };
        db.insert_account(addr, account, None, HashMap::new());

        let chain_spec =
            Arc::new(ChainSpecBuilder::from(&*BASE_MAINNET).regolith_activated().build());

        let tx = TransactionSigned::from_transaction_and_signature(
            Transaction::Eip1559(TxEip1559 {
                chain_id: chain_spec.chain.id(),
                nonce: 0,
                gas_limit: 21_000,
                to: addr.into(),
                ..Default::default()
            }),
            Signature::default(),
        );

        let tx_deposit = TransactionSigned::from_transaction_and_signature(
            Transaction::Deposit(reth_primitives::TxDeposit {
                from: addr,
                to: addr.into(),
                gas_limit: 21_000,
                ..Default::default()
            }),
            Signature::default(),
        );

        let provider = executor_provider(chain_spec);
        let mut executor =
            provider.batch_executor(StateProviderDatabase::new(&db), PruneModes::none());

        executor.state_mut().load_cache_account(L1_BLOCK_CONTRACT).unwrap();

        // Attempt to execute a block with one deposit and one non-deposit transaction
        executor
            .execute_and_verify_one(
                (
                    &BlockWithSenders {
                        block: Block {
                            header,
                            body: vec![tx, tx_deposit],
                            ommers: vec![],
                            withdrawals: None,
                            requests: None,
                        },
                        senders: vec![addr, addr],
                    },
                    U256::ZERO,
                )
                    .into(),
            )
            .unwrap();

        let tx_receipt = executor.receipts()[0][0].as_ref().unwrap();
        let deposit_receipt = executor.receipts()[0][1].as_ref().unwrap();

        // deposit_receipt_version is not present in pre canyon transactions
        assert!(deposit_receipt.deposit_receipt_version.is_none());
        assert!(tx_receipt.deposit_receipt_version.is_none());

        // deposit_nonce is present only in deposit transactions
        assert!(deposit_receipt.deposit_nonce.is_some());
        assert!(tx_receipt.deposit_nonce.is_none());
    }

    #[test]
    fn op_deposit_fields_post_canyon() {
        // ensure_create2_deployer will fail if timestamp is set to less then 2
        let header = Header {
            timestamp: 2,
            number: 1,
            gas_limit: 1_000_000,
            gas_used: 42_000,
            receipts_root: b256!(
                "fffc85c4004fd03c7bfbe5491fae98a7473126c099ac11e8286fd0013f15f908"
            ),
            ..Default::default()
        };

        let mut db = create_op_state_provider();
        let addr = Address::ZERO;
        let account = Account { balance: U256::MAX, ..Account::default() };

        db.insert_account(addr, account, None, HashMap::new());

        let chain_spec =
            Arc::new(ChainSpecBuilder::from(&*BASE_MAINNET).canyon_activated().build());

        let tx = TransactionSigned::from_transaction_and_signature(
            Transaction::Eip1559(TxEip1559 {
                chain_id: chain_spec.chain.id(),
                nonce: 0,
                gas_limit: 21_000,
                to: addr.into(),
                ..Default::default()
            }),
            Signature::default(),
        );

        let tx_deposit = TransactionSigned::from_transaction_and_signature(
            Transaction::Deposit(reth_primitives::TxDeposit {
                from: addr,
                to: addr.into(),
                gas_limit: 21_000,
                ..Default::default()
            }),
            Signature::optimism_deposit_tx_signature(),
        );

        let provider = executor_provider(chain_spec);
        let mut executor =
            provider.batch_executor(StateProviderDatabase::new(&db), PruneModes::none());

        executor.state_mut().load_cache_account(L1_BLOCK_CONTRACT).unwrap();

        // attempt to execute an empty block with parent beacon block root, this should not fail
        executor
            .execute_and_verify_one(
                (
                    &BlockWithSenders {
                        block: Block {
                            header,
                            body: vec![tx, tx_deposit],
                            ommers: vec![],
                            withdrawals: None,
                            requests: None,
                        },
                        senders: vec![addr, addr],
                    },
                    U256::ZERO,
                )
                    .into(),
            )
            .expect("Executing a block while canyon is active should not fail");

        let tx_receipt = executor.receipts()[0][0].as_ref().unwrap();
        let deposit_receipt = executor.receipts()[0][1].as_ref().unwrap();

        // deposit_receipt_version is set to 1 for post canyon deposit transactions
        assert_eq!(deposit_receipt.deposit_receipt_version, Some(1));
        assert!(tx_receipt.deposit_receipt_version.is_none());

        // deposit_nonce is present only in deposit transactions
        assert!(deposit_receipt.deposit_nonce.is_some());
        assert!(tx_receipt.deposit_nonce.is_none());
    }
}<|MERGE_RESOLUTION|>--- conflicted
+++ resolved
@@ -358,13 +358,8 @@
         Ok(BlockExecutionOutput {
             state: self.state.take_bundle(),
             receipts,
-<<<<<<< HEAD
-            gas_used,
-            requests: Default::default(),
-=======
             requests: vec![],
             gas_used,
->>>>>>> d2187093
         })
     }
 }
