--- conflicted
+++ resolved
@@ -37,7 +37,7 @@
     /// Outer vector stores receipts for each block sequentially.
     /// The inner vector stores receipts ordered by transaction number.
     ///
-    /// If receipt is None it means it is pruned.   
+    /// If receipt is None it means it is pruned.
     receipts: Vec<Vec<Option<Receipt>>>,
     /// First block will be initialized to `None`
     /// and be set to the block number of first block executed.
@@ -152,7 +152,6 @@
         );
     }
 
-<<<<<<< HEAD
     /// Applies the pre-block call to the EIP-4788 beacon block root contract.
     ///
     /// If cancun is not activated or the block is the genesis block, then this is a no-op, and no
@@ -171,10 +170,7 @@
         Ok(())
     }
 
-    /// Post execution state change that include block reward, withdrawals and iregular DAO hardfork
-=======
     /// Apply post execution state changes, including block rewards, withdrawals, and irregular DAO hardfork
->>>>>>> df65a267
     /// state change.
     pub fn post_execution_state_change(
         &mut self,
