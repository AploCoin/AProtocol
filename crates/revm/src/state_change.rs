--- conflicted
+++ resolved
@@ -12,17 +12,6 @@
     },
     Address, ChainSpec, Header, Request, Withdrawal, B256, U256,
 };
-<<<<<<< HEAD
-use revm::{
-    self,
-    interpreter::Host,
-    primitives::{
-        Account, AccountInfo, Bytecode, ExecutionResult, FixedBytes, ResultAndState, StorageSlot,
-    },
-    Database, DatabaseCommit, Evm,
-};
-use std::{collections::HashMap, ops::Rem};
-=======
 use reth_storage_errors::provider::ProviderError;
 use revm::{
     interpreter::Host,
@@ -32,7 +21,6 @@
     Database, DatabaseCommit, Evm,
 };
 use std::collections::HashMap;
->>>>>>> d2187093
 
 /// Collect all balance changes at the end of the block.
 ///
@@ -79,11 +67,7 @@
 }
 
 /// todo: temporary move over of constants from revm until we've migrated to the latest version
-<<<<<<< HEAD
-pub const HISTORY_SERVE_WINDOW: usize = 8192;
-=======
 pub const HISTORY_SERVE_WINDOW: u64 = 8192;
->>>>>>> d2187093
 
 /// Applies the pre-block state change outlined in [EIP-2935] to store historical blockhashes in a
 /// system contract.
@@ -91,21 +75,6 @@
 /// If Prague is not activated, or the block is the genesis block, then this is a no-op, and no
 /// state changes are made.
 ///
-<<<<<<< HEAD
-/// If the provided block is the fork activation block, this will generate multiple state changes,
-/// as it inserts multiple historical blocks, as outlined in the EIP.
-///
-/// If the provided block is after Prague has been activated, this will only insert a single block
-/// hash.
-///
-/// [EIP-2935]: https://eips.ethereum.org/EIPS/eip-2935
-#[inline]
-pub fn apply_blockhashes_update<DB: Database + DatabaseCommit>(
-    chain_spec: &ChainSpec,
-    block_timestamp: u64,
-    block_number: u64,
-    db: &mut DB,
-=======
 /// If the provided block is after Prague has been activated, the parent hash will be inserted.
 ///
 /// [EIP-2935]: https://eips.ethereum.org/EIPS/eip-2935
@@ -116,7 +85,6 @@
     block_timestamp: u64,
     block_number: u64,
     parent_block_hash: B256,
->>>>>>> d2187093
 ) -> Result<(), BlockExecutionError>
 where
     DB::Error: std::fmt::Display,
@@ -127,15 +95,6 @@
     }
     assert!(block_number > 0);
 
-<<<<<<< HEAD
-    // We load the `HISTORY_STORAGE_ADDRESS` account because REVM expects this to be loaded in order
-    // to access any storage, which we will do below.
-    // If the account does not exist, we create it with the EIP-2935 bytecode and a nonce of 1, so
-    // it does not get deleted.
-    let mut account: Account = db
-        .basic(HISTORY_STORAGE_ADDRESS)
-        .map_err(|err| BlockValidationError::Eip2935StateTransition { message: err.to_string() })?
-=======
     // Account is expected to exist either in genesis (for tests) or deployed on mainnet or
     // testnets.
     // If the account for any reason does not exist, we create it with the EIP-2935 bytecode and a
@@ -143,7 +102,6 @@
     let mut account: Account = db
         .basic(HISTORY_STORAGE_ADDRESS)
         .map_err(BlockValidationError::BlockHashAccountLoadingFailed)?
->>>>>>> d2187093
         .unwrap_or_else(|| AccountInfo {
             nonce: 1,
             code: Some(Bytecode::new_raw(HISTORY_STORAGE_CODE.clone())),
@@ -152,56 +110,9 @@
         .into();
 
     // Insert the state change for the slot
-<<<<<<< HEAD
-    let (slot, value) = eip2935_block_hash_slot(block_number - 1, db)
-        .map_err(|err| BlockValidationError::Eip2935StateTransition { message: err.to_string() })?;
-    account.storage.insert(slot, value);
-
-    // If the first slot in the ring is `U256::ZERO`, then we can assume the ring has not been
-    // filled before, and this is the activation block.
-    //
-    // Reasoning:
-    // - If `block_number <= HISTORY_SERVE_WINDOW`, then the ring will be filled with as many blocks
-    //   as possible, down to slot 0.
-    //
-    //   For example, if it is activated at block 100, then slots `0..100` will be filled.
-    //
-    // - If the fork is activated at genesis, then this will only run at block 1, which will fill
-    //   the ring with the hash of block 0 at slot 0.
-    //
-    // - If the activation block is above `HISTORY_SERVE_WINDOW`, then `0..HISTORY_SERVE_WINDOW`
-    //   will be filled.
-    let is_activation_block = db
-        .storage(HISTORY_STORAGE_ADDRESS, U256::ZERO)
-        .map_err(|err| BlockValidationError::Eip2935StateTransition { message: err.to_string() })?
-        .is_zero();
-
-    // If this is the activation block, then we backfill the storage of the account with up to
-    // `HISTORY_SERVE_WINDOW - 1` ancestors' blockhashes as well, per the EIP.
-    //
-    // Note: The -1 is because the ancestor itself was already inserted up above.
-    if is_activation_block {
-        let mut ancestor_block_number = block_number - 1;
-        for _ in 0..HISTORY_SERVE_WINDOW - 1 {
-            // Stop at genesis
-            if ancestor_block_number == 0 {
-                break
-            }
-            ancestor_block_number -= 1;
-
-            let (slot, value) =
-                eip2935_block_hash_slot(ancestor_block_number, db).map_err(|err| {
-                    BlockValidationError::Eip2935StateTransition { message: err.to_string() }
-                })?;
-            account.storage.insert(slot, value);
-        }
-    }
-
-=======
     let (slot, value) = eip2935_block_hash_slot(db, block_number - 1, parent_block_hash)?;
     account.storage.insert(slot, value);
 
->>>>>>> d2187093
     // Mark the account as touched and commit the state change
     account.mark_touch();
     db.commit(HashMap::from([(HISTORY_STORAGE_ADDRESS, account)]));
@@ -209,22 +120,6 @@
     Ok(())
 }
 
-<<<<<<< HEAD
-/// Helper function to create a [`StorageSlot`] for [EIP-2935] state transitions for a given block
-/// number.
-///
-/// This calculates the correct storage slot in the `BLOCKHASH` history storage address, fetches the
-/// blockhash and creates a [`StorageSlot`] with appropriate previous and new values.
-fn eip2935_block_hash_slot<DB: Database>(
-    block_number: u64,
-    db: &mut DB,
-) -> Result<(U256, StorageSlot), DB::Error> {
-    let slot = U256::from(block_number).rem(U256::from(HISTORY_SERVE_WINDOW));
-    let current_hash = db.storage(HISTORY_STORAGE_ADDRESS, slot)?;
-    let ancestor_hash = db.block_hash(U256::from(block_number))?;
-
-    Ok((slot, StorageSlot::new_changed(current_hash, ancestor_hash.into())))
-=======
 /// Helper function to create a [`EvmStorageSlot`] for [EIP-2935] state transitions for a given
 /// block number.
 ///
@@ -241,7 +136,6 @@
         .map_err(BlockValidationError::BlockHashAccountLoadingFailed)?;
 
     Ok((slot, EvmStorageSlot::new_changed(current_hash, block_hash.into())))
->>>>>>> d2187093
 }
 
 /// Applies the pre-block call to the [EIP-4788] beacon block root contract, using the given block,
@@ -360,31 +254,15 @@
 /// returned. Otherwise, the withdrawal requests are returned.
 #[inline]
 pub fn apply_withdrawal_requests_contract_call<EXT, DB: Database + DatabaseCommit>(
-<<<<<<< HEAD
-    chain_spec: &ChainSpec,
-    block_timestamp: u64,
-=======
->>>>>>> d2187093
     evm: &mut Evm<'_, EXT, DB>,
 ) -> Result<Vec<Request>, BlockExecutionError>
 where
     DB::Error: std::fmt::Display,
 {
-<<<<<<< HEAD
-    if !chain_spec.is_prague_active_at_timestamp(block_timestamp) {
-        return Ok(vec![])
-    }
-
     // get previous env
     let previous_env = Box::new(evm.context.env().clone());
 
-    // modify env for post block call
-=======
-    // get previous env
-    let previous_env = Box::new(evm.context.env().clone());
-
     // modify env for pre block call
->>>>>>> d2187093
     fill_tx_env_with_withdrawal_requests_contract_call(&mut evm.context.evm.env);
 
     let ResultAndState { result, mut state } = match evm.transact() {
