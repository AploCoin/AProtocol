--- conflicted
+++ resolved
@@ -67,30 +67,6 @@
 impl Action {
     const fn as_str(&self) -> &'static str {
         match self {
-<<<<<<< HEAD
-            Action::InsertStorageHashing => "insert storage hashing",
-            Action::InsertAccountHashing => "insert account hashing",
-            Action::InsertMerkleTree => "insert merkle tree",
-            Action::InsertBlock => "insert block",
-            Action::InsertState => "insert state",
-            Action::InsertHashes => "insert hashes",
-            Action::InsertHistoryIndices => "insert history indices",
-            Action::UpdatePipelineStages => "update pipeline stages",
-            Action::InsertCanonicalHeaders => "insert canonical headers",
-            Action::InsertHeaders => "insert headers",
-            Action::InsertHeaderNumbers => "insert header numbers",
-            Action::InsertHeaderTerminalDifficulties => "insert header TD",
-            Action::InsertBlockOmmers => "insert block ommers",
-            Action::InsertTransactionSenders => "insert tx senders",
-            Action::InsertTransactions => "insert transactions",
-            Action::InsertTransactionHashNumbers => "insert transaction hash numbers",
-            Action::InsertBlockWithdrawals => "insert block withdrawals",
-            Action::InsertBlockRequests => "insert block withdrawals",
-            Action::InsertBlockBodyIndices => "insert block body indices",
-            Action::InsertTransactionBlocks => "insert transaction blocks",
-            Action::GetNextTxNum => "get next tx num",
-            Action::GetParentTD => "get parent TD",
-=======
             Self::InsertStorageHashing => "insert storage hashing",
             Self::InsertAccountHashing => "insert account hashing",
             Self::InsertMerkleTree => "insert merkle tree",
@@ -113,7 +89,6 @@
             Self::InsertTransactionBlocks => "insert transaction blocks",
             Self::GetNextTxNum => "get next tx num",
             Self::GetParentTD => "get parent TD",
->>>>>>> d2187093
         }
     }
 }
