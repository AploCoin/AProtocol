--- conflicted
+++ resolved
@@ -377,13 +377,7 @@
             generators, generators::random_header_range, TestConsensus, TestHeaderDownloader,
             TestHeadersClient,
         };
-<<<<<<< HEAD
-        use reth_provider::{BlockHashReader, BlockNumReader, HeaderProvider};
-        use std::sync::Arc;
-        use tempfile::TempDir;
-=======
         use reth_provider::BlockNumReader;
->>>>>>> 64ddcc58
         use tokio::sync::watch;
 
         pub(crate) struct HeadersTestRunner<D: HeaderDownloader> {
