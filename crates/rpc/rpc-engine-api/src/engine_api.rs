use crate::{metrics::EngineApiMetrics, EngineApiError, EngineApiResult};
use async_trait::async_trait;
use jsonrpsee_core::RpcResult;
use reth_beacon_consensus::BeaconConsensusEngineHandle;
use reth_engine_primitives::{
    validate_payload_timestamp, EngineApiMessageVersion, EngineTypes, PayloadAttributes,
    PayloadBuilderAttributes, PayloadOrAttributes,
};
use reth_evm::provider::EvmEnvProvider;
use reth_payload_builder::PayloadStore;
use reth_primitives::{BlockHash, BlockHashOrNumber, BlockNumber, ChainSpec, Hardfork, B256, U64};
use reth_rpc_api::EngineApiServer;
use reth_rpc_types::engine::{
    CancunPayloadFields, ClientVersionV1, ExecutionPayload, ExecutionPayloadBodiesV1,
    ExecutionPayloadInputV2, ExecutionPayloadV1, ExecutionPayloadV3, ExecutionPayloadV4,
    ForkchoiceState, ForkchoiceUpdated, PayloadId, PayloadStatus, TransitionConfiguration,
    CAPABILITIES,
};
use reth_rpc_types_compat::engine::payload::{
    convert_payload_input_v2_to_payload, convert_to_payload_body_v1,
};
use reth_storage_api::{BlockReader, HeaderProvider, StateProviderFactory};
use reth_tasks::TaskSpawner;
use std::{sync::Arc, time::Instant};
use tokio::sync::oneshot;
use tracing::{trace, warn};

/// The list of additional V4 caps
// TODO(mattsse): move to alloy
const V4_CAPABILITIES: [&str; 2] = ["engine_getPayloadV4", "engine_newPayloadV4"];

/// The Engine API response sender.
pub type EngineApiSender<Ok> = oneshot::Sender<EngineApiResult<Ok>>;

/// The upper limit for payload bodies request.
const MAX_PAYLOAD_BODIES_LIMIT: u64 = 1024;

/// The Engine API implementation that grants the Consensus layer access to data and
/// functions in the Execution layer that are crucial for the consensus process.
pub struct EngineApi<Provider, EngineT: EngineTypes> {
    inner: Arc<EngineApiInner<Provider, EngineT>>,
}

struct EngineApiInner<Provider, EngineT: EngineTypes> {
    /// The provider to interact with the chain.
    provider: Provider,
    /// Consensus configuration
    chain_spec: Arc<ChainSpec>,
    /// The channel to send messages to the beacon consensus engine.
    beacon_consensus: BeaconConsensusEngineHandle<EngineT>,
    /// The type that can communicate with the payload service to retrieve payloads.
    payload_store: PayloadStore<EngineT>,
    /// For spawning and executing async tasks
    task_spawner: Box<dyn TaskSpawner>,
    /// The latency and response type metrics for engine api calls
    metrics: EngineApiMetrics,
    /// Identification of the execution client used by the consensus client
    client: ClientVersionV1,
}

impl<Provider, EngineT> EngineApi<Provider, EngineT>
where
    Provider: HeaderProvider + BlockReader + StateProviderFactory + EvmEnvProvider + 'static,
    EngineT: EngineTypes + 'static,
{
    /// Create new instance of [EngineApi].
    pub fn new(
        provider: Provider,
        chain_spec: Arc<ChainSpec>,
        beacon_consensus: BeaconConsensusEngineHandle<EngineT>,
        payload_store: PayloadStore<EngineT>,
        task_spawner: Box<dyn TaskSpawner>,
        client: ClientVersionV1,
    ) -> Self {
        let inner = Arc::new(EngineApiInner {
            provider,
            chain_spec,
            beacon_consensus,
            payload_store,
            task_spawner,
            metrics: EngineApiMetrics::default(),
            client,
        });
        Self { inner }
    }

    /// Fetches the client version.
    async fn get_client_version_v1(
        &self,
        _client: ClientVersionV1,
    ) -> EngineApiResult<Vec<ClientVersionV1>> {
        Ok(vec![self.inner.client.clone()])
    }
    /// Fetches the attributes for the payload with the given id.
    async fn get_payload_attributes(
        &self,
        payload_id: PayloadId,
    ) -> EngineApiResult<EngineT::PayloadBuilderAttributes> {
        Ok(self
            .inner
            .payload_store
            .payload_attributes(payload_id)
            .await
            .ok_or(EngineApiError::UnknownPayload)??)
    }

    /// See also <https://github.com/ethereum/execution-apis/blob/3d627c95a4d3510a8187dd02e0250ecb4331d27e/src/engine/paris.md#engine_newpayloadv1>
    /// Caution: This should not accept the `withdrawals` field
    pub async fn new_payload_v1(
        &self,
        payload: ExecutionPayloadV1,
    ) -> EngineApiResult<PayloadStatus> {
        let payload = ExecutionPayload::from(payload);
        let payload_or_attrs =
            PayloadOrAttributes::<'_, EngineT::PayloadAttributes>::from_execution_payload(
                &payload, None,
            );
        EngineT::validate_version_specific_fields(
            &self.inner.chain_spec,
            EngineApiMessageVersion::V1,
            payload_or_attrs,
        )?;
        Ok(self.inner.beacon_consensus.new_payload(payload, None).await?)
    }

    /// See also <https://github.com/ethereum/execution-apis/blob/584905270d8ad665718058060267061ecfd79ca5/src/engine/shanghai.md#engine_newpayloadv2>
    pub async fn new_payload_v2(
        &self,
        payload: ExecutionPayloadInputV2,
    ) -> EngineApiResult<PayloadStatus> {
        let payload = convert_payload_input_v2_to_payload(payload);
        let payload_or_attrs =
            PayloadOrAttributes::<'_, EngineT::PayloadAttributes>::from_execution_payload(
                &payload, None,
            );
        EngineT::validate_version_specific_fields(
            &self.inner.chain_spec,
            EngineApiMessageVersion::V2,
            payload_or_attrs,
        )?;
        Ok(self.inner.beacon_consensus.new_payload(payload, None).await?)
    }

    /// See also <https://github.com/ethereum/execution-apis/blob/fe8e13c288c592ec154ce25c534e26cb7ce0530d/src/engine/cancun.md#engine_newpayloadv3>
    pub async fn new_payload_v3(
        &self,
        payload: ExecutionPayloadV3,
        versioned_hashes: Vec<B256>,
        parent_beacon_block_root: B256,
    ) -> EngineApiResult<PayloadStatus> {
        let payload = ExecutionPayload::from(payload);
        let payload_or_attrs =
            PayloadOrAttributes::<'_, EngineT::PayloadAttributes>::from_execution_payload(
                &payload,
                Some(parent_beacon_block_root),
            );
        EngineT::validate_version_specific_fields(
            &self.inner.chain_spec,
            EngineApiMessageVersion::V3,
            payload_or_attrs,
        )?;

        let cancun_fields = CancunPayloadFields { versioned_hashes, parent_beacon_block_root };

        Ok(self.inner.beacon_consensus.new_payload(payload, Some(cancun_fields)).await?)
    }

    /// See also <https://github.com/ethereum/execution-apis/blob/7907424db935b93c2fe6a3c0faab943adebe8557/src/engine/prague.md#engine_newpayloadv4>
    pub async fn new_payload_v4(
        &self,
        payload: ExecutionPayloadV4,
        versioned_hashes: Vec<B256>,
        parent_beacon_block_root: B256,
    ) -> EngineApiResult<PayloadStatus> {
        let payload = ExecutionPayload::from(payload);
        let payload_or_attrs =
            PayloadOrAttributes::<'_, EngineT::PayloadAttributes>::from_execution_payload(
                &payload,
                Some(parent_beacon_block_root),
            );
        EngineT::validate_version_specific_fields(
            &self.inner.chain_spec,
            EngineApiMessageVersion::V4,
            payload_or_attrs,
        )?;

        let cancun_fields = CancunPayloadFields { versioned_hashes, parent_beacon_block_root };

        Ok(self.inner.beacon_consensus.new_payload(payload, Some(cancun_fields)).await?)
    }

    /// Sends a message to the beacon consensus engine to update the fork choice _without_
    /// withdrawals.
    ///
    /// See also <https://github.com/ethereum/execution-apis/blob/3d627c95a4d3510a8187dd02e0250ecb4331d27e/src/engine/paris.md#engine_forkchoiceUpdatedV1>
    ///
    /// Caution: This should not accept the `withdrawals` field
    pub async fn fork_choice_updated_v1(
        &self,
        state: ForkchoiceState,
        payload_attrs: Option<EngineT::PayloadAttributes>,
    ) -> EngineApiResult<ForkchoiceUpdated> {
        self.validate_and_execute_forkchoice(EngineApiMessageVersion::V1, state, payload_attrs)
            .await
    }

    /// Sends a message to the beacon consensus engine to update the fork choice _with_ withdrawals,
    /// but only _after_ shanghai.
    ///
    /// See also <https://github.com/ethereum/execution-apis/blob/3d627c95a4d3510a8187dd02e0250ecb4331d27e/src/engine/shanghai.md#engine_forkchoiceupdatedv2>
    pub async fn fork_choice_updated_v2(
        &self,
        state: ForkchoiceState,
        payload_attrs: Option<EngineT::PayloadAttributes>,
    ) -> EngineApiResult<ForkchoiceUpdated> {
        self.validate_and_execute_forkchoice(EngineApiMessageVersion::V2, state, payload_attrs)
            .await
    }

    /// Sends a message to the beacon consensus engine to update the fork choice _with_ withdrawals,
    /// but only _after_ cancun.
    ///
    /// See also  <https://github.com/ethereum/execution-apis/blob/main/src/engine/cancun.md#engine_forkchoiceupdatedv3>
    pub async fn fork_choice_updated_v3(
        &self,
        state: ForkchoiceState,
        payload_attrs: Option<EngineT::PayloadAttributes>,
    ) -> EngineApiResult<ForkchoiceUpdated> {
        self.validate_and_execute_forkchoice(EngineApiMessageVersion::V3, state, payload_attrs)
            .await
    }

    /// Returns the most recent version of the payload that is available in the corresponding
    /// payload build process at the time of receiving this call.
    ///
    /// See also <https://github.com/ethereum/execution-apis/blob/3d627c95a4d3510a8187dd02e0250ecb4331d27e/src/engine/paris.md#engine_getPayloadV1>
    ///
    /// Caution: This should not return the `withdrawals` field
    ///
    /// Note:
    /// > Provider software MAY stop the corresponding build process after serving this call.
    pub async fn get_payload_v1(
        &self,
        payload_id: PayloadId,
    ) -> EngineApiResult<EngineT::ExecutionPayloadV1> {
        self.inner
            .payload_store
            .resolve(payload_id)
            .await
            .ok_or(EngineApiError::UnknownPayload)?
            .map_err(|_| EngineApiError::UnknownPayload)?
            .try_into()
            .map_err(|_| {
                warn!("could not transform built payload into ExecutionPayloadV1");
                EngineApiError::UnknownPayload
            })
    }

    /// Returns the most recent version of the payload that is available in the corresponding
    /// payload build process at the time of receiving this call.
    ///
    /// See also <https://github.com/ethereum/execution-apis/blob/3d627c95a4d3510a8187dd02e0250ecb4331d27e/src/engine/shanghai.md#engine_getpayloadv2>
    ///
    /// Note:
    /// > Provider software MAY stop the corresponding build process after serving this call.
    pub async fn get_payload_v2(
        &self,
        payload_id: PayloadId,
    ) -> EngineApiResult<EngineT::ExecutionPayloadV2> {
        // First we fetch the payload attributes to check the timestamp
        let attributes = self.get_payload_attributes(payload_id).await?;

        // validate timestamp according to engine rules
        validate_payload_timestamp(
            &self.inner.chain_spec,
            EngineApiMessageVersion::V2,
            attributes.timestamp(),
        )?;

        // Now resolve the payload
        self.inner
            .payload_store
            .resolve(payload_id)
            .await
            .ok_or(EngineApiError::UnknownPayload)?
            .map_err(|_| EngineApiError::UnknownPayload)?
            .try_into()
            .map_err(|_| {
                warn!("could not transform built payload into ExecutionPayloadV2");
                EngineApiError::UnknownPayload
            })
    }

    /// Returns the most recent version of the payload that is available in the corresponding
    /// payload build process at the time of receiving this call.
    ///
    /// See also <https://github.com/ethereum/execution-apis/blob/fe8e13c288c592ec154ce25c534e26cb7ce0530d/src/engine/cancun.md#engine_getpayloadv3>
    ///
    /// Note:
    /// > Provider software MAY stop the corresponding build process after serving this call.
    pub async fn get_payload_v3(
        &self,
        payload_id: PayloadId,
    ) -> EngineApiResult<EngineT::ExecutionPayloadV3> {
        // First we fetch the payload attributes to check the timestamp
        let attributes = self.get_payload_attributes(payload_id).await?;

        // validate timestamp according to engine rules
        validate_payload_timestamp(
            &self.inner.chain_spec,
            EngineApiMessageVersion::V3,
            attributes.timestamp(),
        )?;

        // Now resolve the payload
        self.inner
            .payload_store
            .resolve(payload_id)
            .await
            .ok_or(EngineApiError::UnknownPayload)?
            .map_err(|_| EngineApiError::UnknownPayload)?
            .try_into()
            .map_err(|_| {
                warn!("could not transform built payload into ExecutionPayloadV3");
                EngineApiError::UnknownPayload
            })
    }

    /// Returns the most recent version of the payload that is available in the corresponding
    /// payload build process at the time of receiving this call.
    ///
    /// See also <https://github.com/ethereum/execution-apis/blob/7907424db935b93c2fe6a3c0faab943adebe8557/src/engine/prague.md#engine_newpayloadv4>
    ///
    /// Note:
    /// > Provider software MAY stop the corresponding build process after serving this call.
    pub async fn get_payload_v4(
        &self,
        payload_id: PayloadId,
    ) -> EngineApiResult<EngineT::ExecutionPayloadV4> {
        // First we fetch the payload attributes to check the timestamp
        let attributes = self.get_payload_attributes(payload_id).await?;

        // validate timestamp according to engine rules
        validate_payload_timestamp(
            &self.inner.chain_spec,
            EngineApiMessageVersion::V4,
            attributes.timestamp(),
        )?;

        // Now resolve the payload
        self.inner
            .payload_store
            .resolve(payload_id)
            .await
            .ok_or(EngineApiError::UnknownPayload)?
            .map_err(|_| EngineApiError::UnknownPayload)?
            .try_into()
            .map_err(|_| {
                warn!("could not transform built payload into ExecutionPayloadV4");
                EngineApiError::UnknownPayload
            })
    }

    /// Returns the execution payload bodies by the range starting at `start`, containing `count`
    /// blocks.
    ///
    /// WARNING: This method is associated with the BeaconBlocksByRange message in the consensus
    /// layer p2p specification, meaning the input should be treated as untrusted or potentially
    /// adversarial.
    ///
    /// Implementers should take care when acting on the input to this method, specifically
    /// ensuring that the range is limited properly, and that the range boundaries are computed
    /// correctly and without panics.
    pub async fn get_payload_bodies_by_range(
        &self,
        start: BlockNumber,
        count: u64,
    ) -> EngineApiResult<ExecutionPayloadBodiesV1> {
        let (tx, rx) = oneshot::channel();
        let inner = self.inner.clone();

        self.inner.task_spawner.spawn_blocking(Box::pin(async move {
            if count > MAX_PAYLOAD_BODIES_LIMIT {
                tx.send(Err(EngineApiError::PayloadRequestTooLarge { len: count })).ok();
                return;
            }

            if start == 0 || count == 0 {
                tx.send(Err(EngineApiError::InvalidBodiesRange { start, count })).ok();
                return;
            }

            let mut result = Vec::with_capacity(count as usize);

            // -1 so range is inclusive
            let mut end = start.saturating_add(count - 1);

            // > Client software MUST NOT return trailing null values if the request extends past the current latest known block.
            // truncate the end if it's greater than the last block
            if let Ok(best_block) = inner.provider.best_block_number() {
                if end > best_block {
                    end = best_block;
                }
            }

            for num in start..=end {
                let block_result = inner.provider.block(BlockHashOrNumber::Number(num));
                match block_result {
                    Ok(block) => {
                        result.push(block.map(convert_to_payload_body_v1));
                    }
                    Err(err) => {
                        tx.send(Err(EngineApiError::Internal(Box::new(err)))).ok();
                        return;
                    }
                };
            }
            tx.send(Ok(result)).ok();
        }));

        rx.await.map_err(|err| EngineApiError::Internal(Box::new(err)))?
    }

    /// Called to retrieve execution payload bodies by hashes.
    pub fn get_payload_bodies_by_hash(
        &self,
        hashes: Vec<BlockHash>,
    ) -> EngineApiResult<ExecutionPayloadBodiesV1> {
        let len = hashes.len() as u64;
        if len > MAX_PAYLOAD_BODIES_LIMIT {
            return Err(EngineApiError::PayloadRequestTooLarge { len })
        }

        let mut result = Vec::with_capacity(hashes.len());
        for hash in hashes {
            let block = self
                .inner
                .provider
                .block(BlockHashOrNumber::Hash(hash))
                .map_err(|err| EngineApiError::Internal(Box::new(err)))?;
            result.push(block.map(convert_to_payload_body_v1));
        }

        Ok(result)
    }

    /// Called to verify network configuration parameters and ensure that Consensus and Execution
    /// layers are using the latest configuration.
    pub async fn exchange_transition_configuration(
        &self,
        config: TransitionConfiguration,
    ) -> EngineApiResult<TransitionConfiguration> {
        let TransitionConfiguration {
            terminal_total_difficulty,
            terminal_block_hash,
            terminal_block_number,
        } = config;

        let merge_terminal_td = self
            .inner
            .chain_spec
            .fork(Hardfork::Paris)
            .ttd()
            .expect("the engine API should not be running for chains w/o paris");

        // Compare total difficulty values
        if merge_terminal_td != terminal_total_difficulty {
            return Err(EngineApiError::TerminalTD {
                execution: merge_terminal_td,
                consensus: terminal_total_difficulty,
            })
        }

        self.inner.beacon_consensus.transition_configuration_exchanged().await;

        // Short circuit if communicated block hash is zero
        if terminal_block_hash.is_zero() {
            return Ok(TransitionConfiguration {
                terminal_total_difficulty: merge_terminal_td,
                ..Default::default()
            })
        }

        // Attempt to look up terminal block hash
        let local_hash = self
            .inner
            .provider
            .block_hash(terminal_block_number.to())
            .map_err(|err| EngineApiError::Internal(Box::new(err)))?;

        // Transition configuration exchange is successful if block hashes match
        match local_hash {
            Some(hash) if hash == terminal_block_hash => Ok(TransitionConfiguration {
                terminal_total_difficulty: merge_terminal_td,
                terminal_block_hash,
                terminal_block_number,
            }),
            _ => Err(EngineApiError::TerminalBlockHash {
                execution: local_hash,
                consensus: terminal_block_hash,
            }),
        }
    }

    /// Validates the `engine_forkchoiceUpdated` payload attributes and executes the forkchoice
    /// update.
    ///
    /// The payload attributes will be validated according to the engine API rules for the given
    /// message version:
    /// * If the version is [EngineApiMessageVersion::V1], then the payload attributes will be
    ///   validated according to the Paris rules.
    /// * If the version is [EngineApiMessageVersion::V2], then the payload attributes will be
    ///   validated according to the Shanghai rules, as well as the validity changes from cancun:
    ///   <https://github.com/ethereum/execution-apis/blob/584905270d8ad665718058060267061ecfd79ca5/src/engine/cancun.md#update-the-methods-of-previous-forks>
    ///
    /// * If the version above [EngineApiMessageVersion::V3], then the payload attributes will be
    ///   validated according to the Cancun rules.
    async fn validate_and_execute_forkchoice(
        &self,
        version: EngineApiMessageVersion,
        state: ForkchoiceState,
        payload_attrs: Option<EngineT::PayloadAttributes>,
    ) -> EngineApiResult<ForkchoiceUpdated> {
        if let Some(ref attrs) = payload_attrs {
            let attr_validation_res =
                attrs.ensure_well_formed_attributes(&self.inner.chain_spec, version);

            // From the engine API spec:
            //
            // Client software MUST ensure that payloadAttributes.timestamp is greater than
            // timestamp of a block referenced by forkchoiceState.headBlockHash. If this condition
            // isn't held client software MUST respond with -38003: Invalid payload attributes and
            // MUST NOT begin a payload build process. In such an event, the forkchoiceState
            // update MUST NOT be rolled back.
            //
            // NOTE: This will also apply to the validation result for the cancun or
            // shanghai-specific fields provided in the payload attributes.
            //
            // To do this, we set the payload attrs to `None` if attribute validation failed, but
            // we still apply the forkchoice update.
            if let Err(err) = attr_validation_res {
                let fcu_res = self.inner.beacon_consensus.fork_choice_updated(state, None).await?;
                // TODO: decide if we want this branch - the FCU INVALID response might be more
                // useful than the payload attributes INVALID response
                if fcu_res.is_invalid() {
                    return Ok(fcu_res)
                }
                return Err(err.into())
            }
        }

        Ok(self.inner.beacon_consensus.fork_choice_updated(state, payload_attrs).await?)
    }
}

#[async_trait]
impl<Provider, EngineT> EngineApiServer<EngineT> for EngineApi<Provider, EngineT>
where
    Provider: HeaderProvider + BlockReader + StateProviderFactory + EvmEnvProvider + 'static,
    EngineT: EngineTypes + 'static,
{
    /// Handler for `engine_newPayloadV1`
    /// See also <https://github.com/ethereum/execution-apis/blob/3d627c95a4d3510a8187dd02e0250ecb4331d27e/src/engine/paris.md#engine_newpayloadv1>
    /// Caution: This should not accept the `withdrawals` field
    async fn new_payload_v1(&self, payload: ExecutionPayloadV1) -> RpcResult<PayloadStatus> {
        trace!(target: "rpc::engine", "Serving engine_newPayloadV1");
        let start = Instant::now();
        let gas_used = payload.gas_used;
        let res = Self::new_payload_v1(self, payload).await;
        let elapsed = start.elapsed();
        self.inner.metrics.latency.new_payload_v1.record(elapsed);
        self.inner.metrics.new_payload_response.update_response_metrics(&res, gas_used, elapsed);
        Ok(res?)
    }

    /// Handler for `engine_newPayloadV2`
    /// See also <https://github.com/ethereum/execution-apis/blob/584905270d8ad665718058060267061ecfd79ca5/src/engine/shanghai.md#engine_newpayloadv2>
    async fn new_payload_v2(&self, payload: ExecutionPayloadInputV2) -> RpcResult<PayloadStatus> {
        trace!(target: "rpc::engine", "Serving engine_newPayloadV2");
        let start = Instant::now();
        let gas_used = payload.execution_payload.gas_used;
        let res = Self::new_payload_v2(self, payload).await;
        let elapsed = start.elapsed();
        self.inner.metrics.latency.new_payload_v2.record(elapsed);
        self.inner.metrics.new_payload_response.update_response_metrics(&res, gas_used, elapsed);
        Ok(res?)
    }

    /// Handler for `engine_newPayloadV3`
    /// See also <https://github.com/ethereum/execution-apis/blob/fe8e13c288c592ec154ce25c534e26cb7ce0530d/src/engine/cancun.md#engine_newpayloadv3>
    async fn new_payload_v3(
        &self,
        payload: ExecutionPayloadV3,
        versioned_hashes: Vec<B256>,
        parent_beacon_block_root: B256,
    ) -> RpcResult<PayloadStatus> {
        trace!(target: "rpc::engine", "Serving engine_newPayloadV3");
        let start = Instant::now();
        let gas_used = payload.payload_inner.payload_inner.gas_used;
        let res =
            Self::new_payload_v3(self, payload, versioned_hashes, parent_beacon_block_root).await;
        let elapsed = start.elapsed();
        self.inner.metrics.latency.new_payload_v3.record(elapsed);
        self.inner.metrics.new_payload_response.update_response_metrics(&res, gas_used, elapsed);
        Ok(res?)
    }

    async fn new_payload_v4(
        &self,
        payload: ExecutionPayloadV4,
        versioned_hashes: Vec<B256>,
        parent_beacon_block_root: B256,
    ) -> RpcResult<PayloadStatus> {
        trace!(target: "rpc::engine", "Serving engine_newPayloadV4");
        let start = Instant::now();
        let gas_used = payload.payload_inner.payload_inner.payload_inner.gas_used;
        let res =
            Self::new_payload_v4(self, payload, versioned_hashes, parent_beacon_block_root).await;
        let elapsed = start.elapsed();
        self.inner.metrics.latency.new_payload_v4.record(elapsed);
        self.inner.metrics.new_payload_response.update_response_metrics(&res, gas_used, elapsed);
        Ok(res?)
    }

    async fn new_payload_v4(
        &self,
        payload: ExecutionPayloadV4,
        versioned_hashes: Vec<B256>,
        parent_beacon_block_root: B256,
    ) -> RpcResult<PayloadStatus> {
        trace!(target: "rpc::engine", "Serving engine_newPayloadV4");
        let start = Instant::now();
        let res =
            EngineApi::new_payload_v4(self, payload, versioned_hashes, parent_beacon_block_root)
                .await;
        self.inner.metrics.latency.new_payload_v4.record(start.elapsed());
        self.inner.metrics.new_payload_response.update_response_metrics(&res);
        Ok(res?)
    }

    /// Handler for `engine_forkchoiceUpdatedV1`
    /// See also <https://github.com/ethereum/execution-apis/blob/3d627c95a4d3510a8187dd02e0250ecb4331d27e/src/engine/paris.md#engine_forkchoiceupdatedv1>
    ///
    /// Caution: This should not accept the `withdrawals` field
    async fn fork_choice_updated_v1(
        &self,
        fork_choice_state: ForkchoiceState,
        payload_attributes: Option<EngineT::PayloadAttributes>,
    ) -> RpcResult<ForkchoiceUpdated> {
        trace!(target: "rpc::engine", "Serving engine_forkchoiceUpdatedV1");
        let start = Instant::now();
        let res = Self::fork_choice_updated_v1(self, fork_choice_state, payload_attributes).await;
        self.inner.metrics.latency.fork_choice_updated_v1.record(start.elapsed());
        self.inner.metrics.fcu_response.update_response_metrics(&res);
        Ok(res?)
    }

    /// Handler for `engine_forkchoiceUpdatedV2`
    /// See also <https://github.com/ethereum/execution-apis/blob/3d627c95a4d3510a8187dd02e0250ecb4331d27e/src/engine/shanghai.md#engine_forkchoiceupdatedv2>
    async fn fork_choice_updated_v2(
        &self,
        fork_choice_state: ForkchoiceState,
        payload_attributes: Option<EngineT::PayloadAttributes>,
    ) -> RpcResult<ForkchoiceUpdated> {
        trace!(target: "rpc::engine", "Serving engine_forkchoiceUpdatedV2");
        let start = Instant::now();
        let res = Self::fork_choice_updated_v2(self, fork_choice_state, payload_attributes).await;
        self.inner.metrics.latency.fork_choice_updated_v2.record(start.elapsed());
        self.inner.metrics.fcu_response.update_response_metrics(&res);
        Ok(res?)
    }

    /// Handler for `engine_forkchoiceUpdatedV2`
    ///
    /// See also <https://github.com/ethereum/execution-apis/blob/main/src/engine/cancun.md#engine_forkchoiceupdatedv3>
    async fn fork_choice_updated_v3(
        &self,
        fork_choice_state: ForkchoiceState,
        payload_attributes: Option<EngineT::PayloadAttributes>,
    ) -> RpcResult<ForkchoiceUpdated> {
        trace!(target: "rpc::engine", "Serving engine_forkchoiceUpdatedV3");
        let start = Instant::now();
        let res = Self::fork_choice_updated_v3(self, fork_choice_state, payload_attributes).await;
        self.inner.metrics.latency.fork_choice_updated_v3.record(start.elapsed());
        self.inner.metrics.fcu_response.update_response_metrics(&res);
        Ok(res?)
    }

    /// Handler for `engine_getPayloadV1`
    ///
    /// Returns the most recent version of the payload that is available in the corresponding
    /// payload build process at the time of receiving this call.
    ///
    /// See also <https://github.com/ethereum/execution-apis/blob/3d627c95a4d3510a8187dd02e0250ecb4331d27e/src/engine/paris.md#engine_getPayloadV1>
    ///
    /// Caution: This should not return the `withdrawals` field
    ///
    /// Note:
    /// > Provider software MAY stop the corresponding build process after serving this call.
    async fn get_payload_v1(
        &self,
        payload_id: PayloadId,
    ) -> RpcResult<EngineT::ExecutionPayloadV1> {
        trace!(target: "rpc::engine", "Serving engine_getPayloadV1");
        let start = Instant::now();
        let res = Self::get_payload_v1(self, payload_id).await;
        self.inner.metrics.latency.get_payload_v1.record(start.elapsed());
        Ok(res?)
    }

    /// Handler for `engine_getPayloadV2`
    ///
    /// Returns the most recent version of the payload that is available in the corresponding
    /// payload build process at the time of receiving this call.
    ///
    /// See also <https://github.com/ethereum/execution-apis/blob/3d627c95a4d3510a8187dd02e0250ecb4331d27e/src/engine/shanghai.md#engine_getpayloadv2>
    ///
    /// Note:
    /// > Provider software MAY stop the corresponding build process after serving this call.
    async fn get_payload_v2(
        &self,
        payload_id: PayloadId,
    ) -> RpcResult<EngineT::ExecutionPayloadV2> {
        trace!(target: "rpc::engine", "Serving engine_getPayloadV2");
        let start = Instant::now();
        let res = Self::get_payload_v2(self, payload_id).await;
        self.inner.metrics.latency.get_payload_v2.record(start.elapsed());
        Ok(res?)
    }

    /// Handler for `engine_getPayloadV3`
    ///
    /// Returns the most recent version of the payload that is available in the corresponding
    /// payload build process at the time of receiving this call.
    ///
    /// See also <https://github.com/ethereum/execution-apis/blob/fe8e13c288c592ec154ce25c534e26cb7ce0530d/src/engine/cancun.md#engine_getpayloadv3>
    ///
    /// Note:
    /// > Provider software MAY stop the corresponding build process after serving this call.
    async fn get_payload_v3(
        &self,
        payload_id: PayloadId,
    ) -> RpcResult<EngineT::ExecutionPayloadV3> {
        trace!(target: "rpc::engine", "Serving engine_getPayloadV3");
        let start = Instant::now();
        let res = Self::get_payload_v3(self, payload_id).await;
        self.inner.metrics.latency.get_payload_v3.record(start.elapsed());
        Ok(res?)
    }

    /// Handler for `engine_getPayloadV4`
    ///
    /// Returns the most recent version of the payload that is available in the corresponding
    /// payload build process at the time of receiving this call.
    ///
    /// See also <https://github.com/ethereum/execution-apis/blob/main/src/engine/prague.md#engine_getpayloadv4>
    ///
    /// Note:
    /// > Provider software MAY stop the corresponding build process after serving this call.
    async fn get_payload_v4(
        &self,
        payload_id: PayloadId,
    ) -> RpcResult<EngineT::ExecutionPayloadV4> {
        trace!(target: "rpc::engine", "Serving engine_getPayloadV4");
        let start = Instant::now();
<<<<<<< HEAD
        let res = EngineApi::get_payload_v4(self, payload_id).await;
=======
        let res = Self::get_payload_v4(self, payload_id).await;
>>>>>>> d2187093
        self.inner.metrics.latency.get_payload_v4.record(start.elapsed());
        Ok(res?)
    }

    /// Handler for `engine_getPayloadBodiesByHashV1`
    /// See also <https://github.com/ethereum/execution-apis/blob/6452a6b194d7db269bf1dbd087a267251d3cc7f8/src/engine/shanghai.md#engine_getpayloadbodiesbyhashv1>
    async fn get_payload_bodies_by_hash_v1(
        &self,
        block_hashes: Vec<BlockHash>,
    ) -> RpcResult<ExecutionPayloadBodiesV1> {
        trace!(target: "rpc::engine", "Serving engine_getPayloadBodiesByHashV1");
        let start = Instant::now();
        let res = Self::get_payload_bodies_by_hash(self, block_hashes);
        self.inner.metrics.latency.get_payload_bodies_by_hash_v1.record(start.elapsed());
        Ok(res?)
    }

    /// Handler for `engine_getPayloadBodiesByRangeV1`
    ///
    /// See also <https://github.com/ethereum/execution-apis/blob/6452a6b194d7db269bf1dbd087a267251d3cc7f8/src/engine/shanghai.md#engine_getpayloadbodiesbyrangev1>
    ///
    /// Returns the execution payload bodies by the range starting at `start`, containing `count`
    /// blocks.
    ///
    /// WARNING: This method is associated with the BeaconBlocksByRange message in the consensus
    /// layer p2p specification, meaning the input should be treated as untrusted or potentially
    /// adversarial.
    ///
    /// Implementers should take care when acting on the input to this method, specifically
    /// ensuring that the range is limited properly, and that the range boundaries are computed
    /// correctly and without panics.
    ///
    /// Note: If a block is pre shanghai, `withdrawals` field will be `null`.
    async fn get_payload_bodies_by_range_v1(
        &self,
        start: U64,
        count: U64,
    ) -> RpcResult<ExecutionPayloadBodiesV1> {
        trace!(target: "rpc::engine", "Serving engine_getPayloadBodiesByRangeV1");
        let start_time = Instant::now();
        let res = Self::get_payload_bodies_by_range(self, start.to(), count.to()).await;
        self.inner.metrics.latency.get_payload_bodies_by_range_v1.record(start_time.elapsed());
        Ok(res?)
    }

    /// Handler for `engine_exchangeTransitionConfigurationV1`
    /// See also <https://github.com/ethereum/execution-apis/blob/3d627c95a4d3510a8187dd02e0250ecb4331d27e/src/engine/paris.md#engine_exchangeTransitionConfigurationV1>
    async fn exchange_transition_configuration(
        &self,
        config: TransitionConfiguration,
    ) -> RpcResult<TransitionConfiguration> {
        trace!(target: "rpc::engine", "Serving engine_exchangeTransitionConfigurationV1");
        let start = Instant::now();
        let res = Self::exchange_transition_configuration(self, config).await;
        self.inner.metrics.latency.exchange_transition_configuration.record(start.elapsed());
        Ok(res?)
    }
    /// Handler for `engine_getClientVersionV1`
    ///
    /// See also <https://github.com/ethereum/execution-apis/blob/03911ffc053b8b806123f1fc237184b0092a485a/src/engine/identification.md>
    async fn get_client_version_v1(
        &self,
        client: ClientVersionV1,
    ) -> RpcResult<Vec<ClientVersionV1>> {
        trace!(target: "rpc::engine", "Serving engine_getClientVersionV1");
        let res = Self::get_client_version_v1(self, client).await;

        Ok(res?)
    }

    /// Handler for `engine_exchangeCapabilitiesV1`
    /// See also <https://github.com/ethereum/execution-apis/blob/6452a6b194d7db269bf1dbd087a267251d3cc7f8/src/engine/common.md#capabilities>
    async fn exchange_capabilities(&self, _capabilities: Vec<String>) -> RpcResult<Vec<String>> {
        Ok(CAPABILITIES.into_iter().chain(V4_CAPABILITIES.into_iter()).map(str::to_owned).collect())
    }
}

impl<Provider, EngineT> std::fmt::Debug for EngineApi<Provider, EngineT>
where
    EngineT: EngineTypes,
{
    fn fmt(&self, f: &mut std::fmt::Formatter<'_>) -> std::fmt::Result {
        f.debug_struct("EngineApi").finish_non_exhaustive()
    }
}

#[cfg(test)]
mod tests {
    use super::*;
    use assert_matches::assert_matches;
    use reth_beacon_consensus::{BeaconConsensusEngineEvent, BeaconEngineMessage};
    use reth_ethereum_engine_primitives::EthEngineTypes;
    use reth_testing_utils::generators::random_block;

    use reth_payload_builder::test_utils::spawn_test_payload_service;
    use reth_primitives::{SealedBlock, B256, MAINNET};
    use reth_provider::test_utils::MockEthProvider;
    use reth_rpc_types::engine::{ClientCode, ClientVersionV1};
    use reth_rpc_types_compat::engine::payload::execution_payload_from_sealed_block;
    use reth_tasks::TokioTaskExecutor;
    use reth_tokio_util::EventSender;
    use tokio::sync::mpsc::{unbounded_channel, UnboundedReceiver};

    fn setup_engine_api() -> (EngineApiTestHandle, EngineApi<Arc<MockEthProvider>, EthEngineTypes>)
    {
        let client = ClientVersionV1 {
            code: ClientCode::RH,
            name: "Reth".to_string(),
            version: "v0.2.0-beta.5".to_string(),
            commit: "defa64b2".to_string(),
        };

        let chain_spec: Arc<ChainSpec> = MAINNET.clone();
        let provider = Arc::new(MockEthProvider::default());
        let payload_store = spawn_test_payload_service();
        let (to_engine, engine_rx) = unbounded_channel();
        let event_sender: EventSender<BeaconConsensusEngineEvent> = Default::default();
        let task_executor = Box::<TokioTaskExecutor>::default();
        let api = EngineApi::new(
            provider.clone(),
            chain_spec.clone(),
            BeaconConsensusEngineHandle::new(to_engine, event_sender),
            payload_store.into(),
            task_executor,
            client,
        );
        let handle = EngineApiTestHandle { chain_spec, provider, from_api: engine_rx };
        (handle, api)
    }

    #[tokio::test]
    async fn engine_client_version_v1() {
        let client = ClientVersionV1 {
            code: ClientCode::RH,
            name: "Reth".to_string(),
            version: "v0.2.0-beta.5".to_string(),
            commit: "defa64b2".to_string(),
        };
        let (_, api) = setup_engine_api();
        let res = api.get_client_version_v1(client.clone()).await;
        assert_eq!(res.unwrap(), vec![client]);
    }

    struct EngineApiTestHandle {
        chain_spec: Arc<ChainSpec>,
        provider: Arc<MockEthProvider>,
        from_api: UnboundedReceiver<BeaconEngineMessage<EthEngineTypes>>,
    }

    #[tokio::test]
    async fn forwards_responses_to_consensus_engine() {
        let (mut handle, api) = setup_engine_api();

        tokio::spawn(async move {
            api.new_payload_v1(execution_payload_from_sealed_block(SealedBlock::default()))
                .await
                .unwrap();
        });
        assert_matches!(handle.from_api.recv().await, Some(BeaconEngineMessage::NewPayload { .. }));
    }

    // tests covering `engine_getPayloadBodiesByRange` and `engine_getPayloadBodiesByHash`
    mod get_payload_bodies {
        use super::*;
        use reth_testing_utils::{generators, generators::random_block_range};

        #[tokio::test]
        async fn invalid_params() {
            let (_, api) = setup_engine_api();

            let by_range_tests = [
                // (start, count)
                (0, 0),
                (0, 1),
                (1, 0),
            ];

            // test [EngineApiMessage::GetPayloadBodiesByRange]
            for (start, count) in by_range_tests {
                let res = api.get_payload_bodies_by_range(start, count).await;
                assert_matches!(res, Err(EngineApiError::InvalidBodiesRange { .. }));
            }
        }

        #[tokio::test]
        async fn request_too_large() {
            let (_, api) = setup_engine_api();

            let request_count = MAX_PAYLOAD_BODIES_LIMIT + 1;
            let res = api.get_payload_bodies_by_range(0, request_count).await;
            assert_matches!(res, Err(EngineApiError::PayloadRequestTooLarge { .. }));
        }

        #[tokio::test]
        async fn returns_payload_bodies() {
            let mut rng = generators::rng();
            let (handle, api) = setup_engine_api();

            let (start, count) = (1, 10);
            let blocks =
                random_block_range(&mut rng, start..=start + count - 1, B256::default(), 0..2);
            handle.provider.extend_blocks(blocks.iter().cloned().map(|b| (b.hash(), b.unseal())));

            let expected = blocks
                .iter()
                .cloned()
                .map(|b| Some(convert_to_payload_body_v1(b.unseal())))
                .collect::<Vec<_>>();

            let res = api.get_payload_bodies_by_range(start, count).await.unwrap();
            assert_eq!(res, expected);
        }

        #[tokio::test]
        async fn returns_payload_bodies_with_gaps() {
            let mut rng = generators::rng();
            let (handle, api) = setup_engine_api();

            let (start, count) = (1, 100);
            let blocks =
                random_block_range(&mut rng, start..=start + count - 1, B256::default(), 0..2);

            // Insert only blocks in ranges 1-25 and 50-75
            let first_missing_range = 26..=50;
            let second_missing_range = 76..=100;
            handle.provider.extend_blocks(
                blocks
                    .iter()
                    .filter(|b| {
                        !first_missing_range.contains(&b.number) &&
                            !second_missing_range.contains(&b.number)
                    })
                    .map(|b| (b.hash(), b.clone().unseal())),
            );

            let expected = blocks
                .iter()
                // filter anything after the second missing range to ensure we don't expect trailing
                // `None`s
                .filter(|b| !second_missing_range.contains(&b.number))
                .cloned()
                .map(|b| {
                    if first_missing_range.contains(&b.number) {
                        None
                    } else {
                        Some(convert_to_payload_body_v1(b.unseal()))
                    }
                })
                .collect::<Vec<_>>();

            let res = api.get_payload_bodies_by_range(start, count).await.unwrap();
            assert_eq!(res, expected);

            let expected = blocks
                .iter()
                .cloned()
                // ensure we still return trailing `None`s here because by-hash will not be aware
                // of the missing block's number, and cannot compare it to the current best block
                .map(|b| {
                    if first_missing_range.contains(&b.number) ||
                        second_missing_range.contains(&b.number)
                    {
                        None
                    } else {
                        Some(convert_to_payload_body_v1(b.unseal()))
                    }
                })
                .collect::<Vec<_>>();

            let hashes = blocks.iter().map(|b| b.hash()).collect();
            let res = api.get_payload_bodies_by_hash(hashes).unwrap();
            assert_eq!(res, expected);
        }
    }

    // https://github.com/ethereum/execution-apis/blob/main/src/engine/paris.md#specification-3
    mod exchange_transition_configuration {
        use super::*;
        use reth_primitives::U256;
        use reth_testing_utils::generators;

        #[tokio::test]
        async fn terminal_td_mismatch() {
            let (handle, api) = setup_engine_api();

            let transition_config = TransitionConfiguration {
                terminal_total_difficulty: handle.chain_spec.fork(Hardfork::Paris).ttd().unwrap() +
                    U256::from(1),
                ..Default::default()
            };

            let res = api.exchange_transition_configuration(transition_config).await;

            assert_matches!(
                res,
                Err(EngineApiError::TerminalTD { execution, consensus })
                    if execution == handle.chain_spec.fork(Hardfork::Paris).ttd().unwrap() && consensus == U256::from(transition_config.terminal_total_difficulty)
            );
        }

        #[tokio::test]
        async fn terminal_block_hash_mismatch() {
            let mut rng = generators::rng();

            let (handle, api) = setup_engine_api();

            let terminal_block_number = 1000;
            let consensus_terminal_block =
                random_block(&mut rng, terminal_block_number, None, None, None);
            let execution_terminal_block =
                random_block(&mut rng, terminal_block_number, None, None, None);

            let transition_config = TransitionConfiguration {
                terminal_total_difficulty: handle.chain_spec.fork(Hardfork::Paris).ttd().unwrap(),
                terminal_block_hash: consensus_terminal_block.hash(),
                terminal_block_number: U64::from(terminal_block_number),
            };

            // Unknown block number
            let res = api.exchange_transition_configuration(transition_config).await;

            assert_matches!(
               res,
                Err(EngineApiError::TerminalBlockHash { execution, consensus })
                    if execution.is_none() && consensus == transition_config.terminal_block_hash
            );

            // Add block and to provider local store and test for mismatch
            handle.provider.add_block(
                execution_terminal_block.hash(),
                execution_terminal_block.clone().unseal(),
            );

            let res = api.exchange_transition_configuration(transition_config).await;

            assert_matches!(
                res,
                Err(EngineApiError::TerminalBlockHash { execution, consensus })
                    if execution == Some(execution_terminal_block.hash()) && consensus == transition_config.terminal_block_hash
            );
        }

        #[tokio::test]
        async fn configurations_match() {
            let (handle, api) = setup_engine_api();

            let terminal_block_number = 1000;
            let terminal_block =
                random_block(&mut generators::rng(), terminal_block_number, None, None, None);

            let transition_config = TransitionConfiguration {
                terminal_total_difficulty: handle.chain_spec.fork(Hardfork::Paris).ttd().unwrap(),
                terminal_block_hash: terminal_block.hash(),
                terminal_block_number: U64::from(terminal_block_number),
            };

            handle.provider.add_block(terminal_block.hash(), terminal_block.unseal());

            let config = api.exchange_transition_configuration(transition_config).await.unwrap();
            assert_eq!(config, transition_config);
        }
    }
}<|MERGE_RESOLUTION|>--- conflicted
+++ resolved
@@ -622,22 +622,6 @@
         Ok(res?)
     }
 
-    async fn new_payload_v4(
-        &self,
-        payload: ExecutionPayloadV4,
-        versioned_hashes: Vec<B256>,
-        parent_beacon_block_root: B256,
-    ) -> RpcResult<PayloadStatus> {
-        trace!(target: "rpc::engine", "Serving engine_newPayloadV4");
-        let start = Instant::now();
-        let res =
-            EngineApi::new_payload_v4(self, payload, versioned_hashes, parent_beacon_block_root)
-                .await;
-        self.inner.metrics.latency.new_payload_v4.record(start.elapsed());
-        self.inner.metrics.new_payload_response.update_response_metrics(&res);
-        Ok(res?)
-    }
-
     /// Handler for `engine_forkchoiceUpdatedV1`
     /// See also <https://github.com/ethereum/execution-apis/blob/3d627c95a4d3510a8187dd02e0250ecb4331d27e/src/engine/paris.md#engine_forkchoiceupdatedv1>
     ///
@@ -763,11 +747,7 @@
     ) -> RpcResult<EngineT::ExecutionPayloadV4> {
         trace!(target: "rpc::engine", "Serving engine_getPayloadV4");
         let start = Instant::now();
-<<<<<<< HEAD
-        let res = EngineApi::get_payload_v4(self, payload_id).await;
-=======
         let res = Self::get_payload_v4(self, payload_id).await;
->>>>>>> d2187093
         self.inner.metrics.latency.get_payload_v4.record(start.elapsed());
         Ok(res?)
     }
