--- conflicted
+++ resolved
@@ -160,18 +160,12 @@
     EvmEnvProvider, FullRpcProvider, StateProviderFactory,
 };
 use reth_rpc::{
-<<<<<<< HEAD
-    eth::{
-        servers::RawTransactionForwarder, EthBundle, EthStateCache, EthSubscriptionIdProvider,
-        FullEthApiServer,
-    },
-=======
     eth::{EthApi, EthBundle, RawTransactionForwarder},
->>>>>>> 6df13a08
     AdminApi, DebugApi, EngineEthApi, NetApi, OtterscanApi, RPCApi, RethApi, TraceApi, TxPoolApi,
     Web3Api,
 };
-use reth_rpc_api::*;
+
+use reth_rpc_eth_api::FullEthApiServer;
 use reth_rpc_eth_types::{EthStateCache, EthSubscriptionIdProvider};
 use reth_rpc_layer::{AuthLayer, Claims, JwtAuthValidator, JwtSecret};
 use reth_tasks::{pool::BlockingTaskGuard, TaskSpawner, TokioTaskExecutor};
@@ -981,8 +975,6 @@
             .collect::<Vec<_>>()
     }
 
-<<<<<<< HEAD
-=======
     /// Returns the [`EthStateCache`] frontend
     ///
     /// This will spawn exactly one [`EthStateCache`] service if this is the first time the cache is
@@ -1042,7 +1034,6 @@
         self.with_eth(|handlers| handlers.api.clone())
     }
 
->>>>>>> 6df13a08
     /// Instantiates `TraceApi`
     ///
     /// # Panics
