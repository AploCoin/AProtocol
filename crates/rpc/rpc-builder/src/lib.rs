//! Configure reth RPC.
//!
//! This crate contains several builder and config types that allow to configure the selection of
//! [RethRpcModule] specific to transports (ws, http, ipc).
//!
//! The [RpcModuleBuilder] is the main entrypoint for configuring all reth modules. It takes
//! instances of components required to start the servers, such as provider impls, network and
//! transaction pool. [RpcModuleBuilder::build] returns a [TransportRpcModules] which contains the
//! transport specific config (what APIs are available via this transport).
//!
//! The [RpcServerConfig] is used to configure the [RpcServer] type which contains all transport
//! implementations (http server, ws server, ipc server). [RpcServer::start] requires the
//! [TransportRpcModules] so it can start the servers with the configured modules.
//!
//! # Examples
//!
//! Configure only an http server with a selection of [RethRpcModule]s
//!
//! ```
//! use reth_evm::ConfigureEvm;
//! use reth_network_api::{NetworkInfo, Peers};
//! use reth_provider::{
//!     AccountReader, BlockReaderIdExt, CanonStateSubscriptions, ChainSpecProvider,
//!     ChangeSetReader, EvmEnvProvider, StateProviderFactory,
//! };
//! use reth_rpc_builder::{
//!     RethRpcModule, RpcModuleBuilder, RpcServerConfig, ServerBuilder, TransportRpcModuleConfig,
//! };
//! use reth_tasks::TokioTaskExecutor;
//! use reth_transaction_pool::TransactionPool;
//! pub async fn launch<Provider, Pool, Network, Events, EvmConfig>(
//!     provider: Provider,
//!     pool: Pool,
//!     network: Network,
//!     events: Events,
//!     evm_config: EvmConfig,
//! ) where
//!     Provider: AccountReader
//!         + BlockReaderIdExt
//!         + ChainSpecProvider
//!         + ChangeSetReader
//!         + StateProviderFactory
//!         + EvmEnvProvider
//!         + Clone
//!         + Unpin
//!         + 'static,
//!     Pool: TransactionPool + Clone + 'static,
//!     Network: NetworkInfo + Peers + Clone + 'static,
//!     Events: CanonStateSubscriptions + Clone + 'static,
//!     EvmConfig: ConfigureEvm + 'static,
//! {
//!     // configure the rpc module per transport
//!     let transports = TransportRpcModuleConfig::default().with_http(vec![
//!         RethRpcModule::Admin,
//!         RethRpcModule::Debug,
//!         RethRpcModule::Eth,
//!         RethRpcModule::Web3,
//!     ]);
//!     let transport_modules = RpcModuleBuilder::new(
//!         provider,
//!         pool,
//!         network,
//!         TokioTaskExecutor::default(),
//!         events,
//!         evm_config,
//!     )
//!     .build(transports);
//!     let handle = RpcServerConfig::default()
//!         .with_http(ServerBuilder::default())
//!         .start(transport_modules)
//!         .await
//!         .unwrap();
//! }
//! ```
//!
//! Configure a http and ws server with a separate auth server that handles the `engine_` API
//!
//!
//! ```
//! use reth_engine_primitives::EngineTypes;
//! use reth_evm::ConfigureEvm;
//! use reth_network_api::{NetworkInfo, Peers};
//! use reth_provider::{
//!     AccountReader, BlockReaderIdExt, CanonStateSubscriptions, ChainSpecProvider,
//!     ChangeSetReader, EvmEnvProvider, StateProviderFactory,
//! };
//! use reth_rpc_api::EngineApiServer;
//! use reth_rpc_builder::{
//!     auth::AuthServerConfig, RethRpcModule, RpcModuleBuilder, RpcServerConfig,
//!     TransportRpcModuleConfig,
//! };
//! use reth_rpc_layer::JwtSecret;
//! use reth_tasks::TokioTaskExecutor;
//! use reth_transaction_pool::TransactionPool;
//! use tokio::try_join;
//! pub async fn launch<Provider, Pool, Network, Events, EngineApi, EngineT, EvmConfig>(
//!     provider: Provider,
//!     pool: Pool,
//!     network: Network,
//!     events: Events,
//!     engine_api: EngineApi,
//!     evm_config: EvmConfig,
//! ) where
//!     Provider: AccountReader
//!         + BlockReaderIdExt
//!         + ChainSpecProvider
//!         + ChangeSetReader
//!         + StateProviderFactory
//!         + EvmEnvProvider
//!         + Clone
//!         + Unpin
//!         + 'static,
//!     Pool: TransactionPool + Clone + 'static,
//!     Network: NetworkInfo + Peers + Clone + 'static,
//!     Events: CanonStateSubscriptions + Clone + 'static,
//!     EngineApi: EngineApiServer<EngineT>,
//!     EngineT: EngineTypes + 'static,
//!     EvmConfig: ConfigureEvm + 'static,
//! {
//!     // configure the rpc module per transport
//!     let transports = TransportRpcModuleConfig::default().with_http(vec![
//!         RethRpcModule::Admin,
//!         RethRpcModule::Debug,
//!         RethRpcModule::Eth,
//!         RethRpcModule::Web3,
//!     ]);
//!     let builder = RpcModuleBuilder::new(
//!         provider,
//!         pool,
//!         network,
//!         TokioTaskExecutor::default(),
//!         events,
//!         evm_config,
//!     );
//!
//!     // configure the server modules
//!     let (modules, auth_module, _registry) =
//!         builder.build_with_auth_server(transports, engine_api);
//!
//!     // start the servers
//!     let auth_config = AuthServerConfig::builder(JwtSecret::random()).build();
//!     let config = RpcServerConfig::default();
//!
//!     let (_rpc_handle, _auth_handle) =
//!         try_join!(modules.start_server(config), auth_module.start_server(auth_config),)
//!             .unwrap();
//! }
//! ```

#![doc(
    html_logo_url = "https://raw.githubusercontent.com/paradigmxyz/reth/main/assets/reth-docs.png",
    html_favicon_url = "https://avatars0.githubusercontent.com/u/97369466?s=256",
    issue_tracker_base_url = "https://github.com/paradigmxyz/reth/issues/"
)]
#![cfg_attr(not(test), warn(unused_crate_dependencies))]
#![cfg_attr(docsrs, feature(doc_cfg, doc_auto_cfg))]

use crate::{
    auth::AuthRpcModule, cors::CorsDomainError, error::WsHttpSamePortError,
    metrics::RpcRequestMetrics, RpcModuleSelection::Selection,
};
use constants::*;
use error::{ConflictingModules, RpcError, ServerKind};
use hyper::{header::AUTHORIZATION, HeaderMap};
pub use jsonrpsee::server::ServerBuilder;
use jsonrpsee::{
    core::RegisterMethodError,
    server::{AlreadyStoppedError, IdProvider, RpcServiceBuilder, Server, ServerHandle},
    Methods, RpcModule,
};
use reth_engine_primitives::EngineTypes;
use reth_evm::ConfigureEvm;
use reth_ipc::server::IpcServer;
pub use reth_ipc::server::{
    Builder as IpcServerBuilder, RpcServiceBuilder as IpcRpcServiceBuilder,
};
use reth_network_api::{noop::NoopNetwork, NetworkInfo, Peers};
use reth_provider::{
    AccountReader, BlockReader, BlockReaderIdExt, CanonStateSubscriptions, ChainSpecProvider,
    ChangeSetReader, EvmEnvProvider, StateProviderFactory,
};
use reth_rpc::{
    eth::{
        cache::{cache_new_blocks_task, EthStateCache},
        fee_history_cache_new_blocks_task,
        gas_oracle::GasPriceOracle,
        traits::RawTransactionForwarder,
        EthBundle, FeeHistoryCache,
    },
    AdminApi, DebugApi, EngineEthApi, EthApi, EthFilter, EthPubSub, EthSubscriptionIdProvider,
    NetApi, OtterscanApi, RPCApi, RethApi, TraceApi, TxPoolApi, Web3Api,
};
use reth_rpc_api::servers::*;
use reth_rpc_layer::{AuthLayer, Claims, JwtAuthValidator, JwtSecret};
use reth_tasks::{
    pool::{BlockingTaskGuard, BlockingTaskPool},
    TaskSpawner, TokioTaskExecutor,
};
use reth_transaction_pool::{noop::NoopTransactionPool, TransactionPool};
use serde::{Deserialize, Serialize, Serializer};
use std::{
    collections::{HashMap, HashSet},
    fmt,
    net::{Ipv4Addr, SocketAddr, SocketAddrV4},
    str::FromStr,
    sync::Arc,
    time::{Duration, SystemTime, UNIX_EPOCH},
};
use strum::{AsRefStr, EnumIter, IntoStaticStr, ParseError, VariantArray, VariantNames};
pub use tower::layer::util::{Identity, Stack};
use tower_http::cors::CorsLayer;
use tracing::{instrument, trace};

// re-export for convenience
pub use crate::eth::{EthConfig, EthHandlers};

/// Auth server utilities.
pub mod auth;

/// Cors utilities.
mod cors;

/// Rpc error utilities.
pub mod error;

/// Eth utils
mod eth;

/// Common RPC constants.
pub mod constants;

// Rpc server metrics
mod metrics;

/// Convenience function for starting a server in one step.
#[allow(clippy::too_many_arguments)]
pub async fn launch<Provider, Pool, Network, Tasks, Events, EvmConfig>(
    provider: Provider,
    pool: Pool,
    network: Network,
    module_config: impl Into<TransportRpcModuleConfig>,
    server_config: impl Into<RpcServerConfig>,
    executor: Tasks,
    events: Events,
    evm_config: EvmConfig,
) -> Result<RpcServerHandle, RpcError>
where
    Provider: BlockReaderIdExt
        + AccountReader
        + StateProviderFactory
        + EvmEnvProvider
        + ChainSpecProvider
        + ChangeSetReader
        + Clone
        + Unpin
        + 'static,
    Pool: TransactionPool + Clone + 'static,
    Network: NetworkInfo + Peers + Clone + 'static,
    Tasks: TaskSpawner + Clone + 'static,
    Events: CanonStateSubscriptions + Clone + 'static,
    EvmConfig: ConfigureEvm + 'static,
{
    let module_config = module_config.into();
    let server_config = server_config.into();
    RpcModuleBuilder::new(provider, pool, network, executor, events, evm_config)
        .build(module_config)
        .start_server(server_config)
        .await
}

/// A builder type to configure the RPC module: See [RpcModule]
///
/// This is the main entrypoint and the easiest way to configure an RPC server.
#[derive(Debug, Clone)]
pub struct RpcModuleBuilder<Provider, Pool, Network, Tasks, Events, EvmConfig> {
    /// The Provider type to when creating all rpc handlers
    provider: Provider,
    /// The Pool type to when creating all rpc handlers
    pool: Pool,
    /// The Network type to when creating all rpc handlers
    network: Network,
    /// How additional tasks are spawned, for example in the eth pubsub namespace
    executor: Tasks,
    /// Provides access to chain events, such as new blocks, required by pubsub.
    events: Events,
    /// Defines how the EVM should be configured before execution.
    evm_config: EvmConfig,
}

// === impl RpcBuilder ===

impl<Provider, Pool, Network, Tasks, Events, EvmConfig>
    RpcModuleBuilder<Provider, Pool, Network, Tasks, Events, EvmConfig>
{
    /// Create a new instance of the builder
    pub const fn new(
        provider: Provider,
        pool: Pool,
        network: Network,
        executor: Tasks,
        events: Events,
        evm_config: EvmConfig,
    ) -> Self {
        Self { provider, pool, network, executor, events, evm_config }
    }

    /// Configure the provider instance.
    pub fn with_provider<P>(
        self,
        provider: P,
    ) -> RpcModuleBuilder<P, Pool, Network, Tasks, Events, EvmConfig>
    where
        P: BlockReader + StateProviderFactory + EvmEnvProvider + 'static,
    {
        let Self { pool, network, executor, events, evm_config, .. } = self;
        RpcModuleBuilder { provider, network, pool, executor, events, evm_config }
    }

    /// Configure the transaction pool instance.
    pub fn with_pool<P>(
        self,
        pool: P,
    ) -> RpcModuleBuilder<Provider, P, Network, Tasks, Events, EvmConfig>
    where
        P: TransactionPool + 'static,
    {
        let Self { provider, network, executor, events, evm_config, .. } = self;
        RpcModuleBuilder { provider, network, pool, executor, events, evm_config }
    }

    /// Configure a [NoopTransactionPool] instance.
    ///
    /// Caution: This will configure a pool API that does absolutely nothing.
    /// This is only intended for allow easier setup of namespaces that depend on the [EthApi] which
    /// requires a [TransactionPool] implementation.
    pub fn with_noop_pool(
        self,
    ) -> RpcModuleBuilder<Provider, NoopTransactionPool, Network, Tasks, Events, EvmConfig> {
        let Self { provider, executor, events, network, evm_config, .. } = self;
        RpcModuleBuilder {
            provider,
            executor,
            events,
            network,
            evm_config,
            pool: NoopTransactionPool::default(),
        }
    }

    /// Configure the network instance.
    pub fn with_network<N>(
        self,
        network: N,
    ) -> RpcModuleBuilder<Provider, Pool, N, Tasks, Events, EvmConfig>
    where
        N: NetworkInfo + Peers + 'static,
    {
        let Self { provider, pool, executor, events, evm_config, .. } = self;
        RpcModuleBuilder { provider, network, pool, executor, events, evm_config }
    }

    /// Configure a [NoopNetwork] instance.
    ///
    /// Caution: This will configure a network API that does absolutely nothing.
    /// This is only intended for allow easier setup of namespaces that depend on the [EthApi] which
    /// requires a [NetworkInfo] implementation.
    pub fn with_noop_network(
        self,
    ) -> RpcModuleBuilder<Provider, Pool, NoopNetwork, Tasks, Events, EvmConfig> {
        let Self { provider, pool, executor, events, evm_config, .. } = self;
        RpcModuleBuilder {
            provider,
            pool,
            executor,
            events,
            network: NoopNetwork::default(),
            evm_config,
        }
    }

    /// Configure the task executor to use for additional tasks.
    pub fn with_executor<T>(
        self,
        executor: T,
    ) -> RpcModuleBuilder<Provider, Pool, Network, T, Events, EvmConfig>
    where
        T: TaskSpawner + 'static,
    {
        let Self { pool, network, provider, events, evm_config, .. } = self;
        RpcModuleBuilder { provider, network, pool, executor, events, evm_config }
    }

    /// Configure [TokioTaskExecutor] as the task executor to use for additional tasks.
    ///
    /// This will spawn additional tasks directly via `tokio::task::spawn`, See
    /// [TokioTaskExecutor].
    pub fn with_tokio_executor(
        self,
    ) -> RpcModuleBuilder<Provider, Pool, Network, TokioTaskExecutor, Events, EvmConfig> {
        let Self { pool, network, provider, events, evm_config, .. } = self;
        RpcModuleBuilder {
            provider,
            network,
            pool,
            events,
            executor: TokioTaskExecutor::default(),
            evm_config,
        }
    }

    /// Configure the event subscriber instance
    pub fn with_events<E>(
        self,
        events: E,
    ) -> RpcModuleBuilder<Provider, Pool, Network, Tasks, E, EvmConfig>
    where
        E: CanonStateSubscriptions + 'static,
    {
        let Self { provider, pool, executor, network, evm_config, .. } = self;
        RpcModuleBuilder { provider, network, pool, executor, events, evm_config }
    }

    /// Configure the evm configuration type
    pub fn with_evm_config<E>(
        self,
        evm_config: E,
    ) -> RpcModuleBuilder<Provider, Pool, Network, Tasks, Events, E>
    where
        E: ConfigureEvm + 'static,
    {
        let Self { provider, pool, executor, network, events, .. } = self;
        RpcModuleBuilder { provider, network, pool, executor, events, evm_config }
    }
}

impl<Provider, Pool, Network, Tasks, Events, EvmConfig>
    RpcModuleBuilder<Provider, Pool, Network, Tasks, Events, EvmConfig>
where
    Provider: BlockReaderIdExt
        + AccountReader
        + StateProviderFactory
        + EvmEnvProvider
        + ChainSpecProvider
        + ChangeSetReader
        + Clone
        + Unpin
        + 'static,
    Pool: TransactionPool + Clone + 'static,
    Network: NetworkInfo + Peers + Clone + 'static,
    Tasks: TaskSpawner + Clone + 'static,
    Events: CanonStateSubscriptions + Clone + 'static,
    EvmConfig: ConfigureEvm + 'static,
{
    /// Configures all [RpcModule]s specific to the given [TransportRpcModuleConfig] which can be
    /// used to start the transport server(s).
    ///
    /// This behaves exactly as [RpcModuleBuilder::build] for the [TransportRpcModules], but also
    /// configures the auth (engine api) server, which exposes a subset of the `eth_` namespace.
    pub fn build_with_auth_server<EngineApi, EngineT>(
        self,
        module_config: TransportRpcModuleConfig,
        engine: EngineApi,
    ) -> (
        TransportRpcModules,
        AuthRpcModule,
        RethModuleRegistry<Provider, Pool, Network, Tasks, Events, EvmConfig>,
    )
    where
        EngineT: EngineTypes + 'static,
        EngineApi: EngineApiServer<EngineT>,
    {
        let Self { provider, pool, network, executor, events, evm_config } = self;

        let config = module_config.config.clone().unwrap_or_default();

        let mut registry =
            RethModuleRegistry::new(provider, pool, network, executor, events, config, evm_config);

        let modules = registry.create_transport_rpc_modules(module_config);

        let auth_module = registry.create_auth_module(engine);

        (modules, auth_module, registry)
    }

    /// Converts the builder into a [RethModuleRegistry] which can be used to create all components.
    ///
    /// This is useful for getting access to API handlers directly:
    ///
    /// # Example
    ///
    /// ```no_run
    /// use reth_evm::ConfigureEvm;
    /// use reth_network_api::noop::NoopNetwork;
    /// use reth_provider::test_utils::{NoopProvider, TestCanonStateSubscriptions};
    /// use reth_rpc_builder::RpcModuleBuilder;
    /// use reth_tasks::TokioTaskExecutor;
    /// use reth_transaction_pool::noop::NoopTransactionPool;
    ///
    /// fn init<Evm: ConfigureEvm + 'static>(evm: Evm) {
    ///     let mut registry = RpcModuleBuilder::default()
    ///         .with_provider(NoopProvider::default())
    ///         .with_pool(NoopTransactionPool::default())
    ///         .with_network(NoopNetwork::default())
    ///         .with_executor(TokioTaskExecutor::default())
    ///         .with_events(TestCanonStateSubscriptions::default())
    ///         .with_evm_config(evm)
    ///         .into_registry(Default::default());
    ///
    ///     let eth_api = registry.eth_api();
    /// }
    /// ```
    pub fn into_registry(
        self,
        config: RpcModuleConfig,
    ) -> RethModuleRegistry<Provider, Pool, Network, Tasks, Events, EvmConfig> {
        let Self { provider, pool, network, executor, events, evm_config } = self;
        RethModuleRegistry::new(provider, pool, network, executor, events, config, evm_config)
    }

    /// Configures all [RpcModule]s specific to the given [TransportRpcModuleConfig] which can be
    /// used to start the transport server(s).
    ///
    /// See also [RpcServer::start]
    pub fn build(self, module_config: TransportRpcModuleConfig) -> TransportRpcModules<()> {
        let mut modules = TransportRpcModules::default();

        let Self { provider, pool, network, executor, events, evm_config } = self;

        if !module_config.is_empty() {
            let TransportRpcModuleConfig { http, ws, ipc, config } = module_config.clone();

            let mut registry = RethModuleRegistry::new(
                provider,
                pool,
                network,
                executor,
                events,
                config.unwrap_or_default(),
                evm_config,
            );

            modules.config = module_config;
            modules.http = registry.maybe_module(http.as_ref());
            modules.ws = registry.maybe_module(ws.as_ref());
            modules.ipc = registry.maybe_module(ipc.as_ref());
        }

        modules
    }
}

impl Default for RpcModuleBuilder<(), (), (), (), (), ()> {
    fn default() -> Self {
        Self::new((), (), (), (), (), ())
    }
}

/// Bundles settings for modules
#[derive(Debug, Default, Clone, Eq, PartialEq, Serialize, Deserialize)]
pub struct RpcModuleConfig {
    /// `eth` namespace settings
    eth: EthConfig,
}

// === impl RpcModuleConfig ===

impl RpcModuleConfig {
    /// Convenience method to create a new [RpcModuleConfigBuilder]
    pub fn builder() -> RpcModuleConfigBuilder {
        RpcModuleConfigBuilder::default()
    }

    /// Returns a new RPC module config given the eth namespace config
    pub const fn new(eth: EthConfig) -> Self {
        Self { eth }
    }

    /// Get a reference to the eth namespace config
    pub const fn eth(&self) -> &EthConfig {
        &self.eth
    }

    /// Get a mutable reference to the eth namespace config
    pub fn eth_mut(&mut self) -> &mut EthConfig {
        &mut self.eth
    }
}

/// Configures [RpcModuleConfig]
#[derive(Clone, Debug, Default)]
pub struct RpcModuleConfigBuilder {
    eth: Option<EthConfig>,
}

// === impl RpcModuleConfigBuilder ===

impl RpcModuleConfigBuilder {
    /// Configures a custom eth namespace config
    pub const fn eth(mut self, eth: EthConfig) -> Self {
        self.eth = Some(eth);
        self
    }

    /// Consumes the type and creates the [RpcModuleConfig]
    pub fn build(self) -> RpcModuleConfig {
        let Self { eth } = self;
        RpcModuleConfig { eth: eth.unwrap_or_default() }
    }

    /// Get a reference to the eth namespace config, if any
    pub const fn get_eth(&self) -> &Option<EthConfig> {
        &self.eth
    }

    /// Get a mutable reference to the eth namespace config, if any
    pub fn eth_mut(&mut self) -> &mut Option<EthConfig> {
        &mut self.eth
    }

    /// Get the eth namespace config, creating a default if none is set
    pub fn eth_mut_or_default(&mut self) -> &mut EthConfig {
        self.eth.get_or_insert_with(EthConfig::default)
    }
}

/// Describes the modules that should be installed.
///
/// # Example
///
/// Create a [RpcModuleSelection] from a selection.
///
/// ```
/// use reth_rpc_builder::{RethRpcModule, RpcModuleSelection};
/// let config: RpcModuleSelection = vec![RethRpcModule::Eth].into();
/// ```
#[derive(Debug, Default, Clone, Eq, PartialEq)]
pub enum RpcModuleSelection {
    /// Use _all_ available modules.
    All,
    /// The default modules `eth`, `net`, `web3`
    #[default]
    Standard,
    /// Only use the configured modules.
    Selection(HashSet<RethRpcModule>),
}

// === impl RpcModuleSelection ===

impl RpcModuleSelection {
    /// The standard modules to instantiate by default `eth`, `net`, `web3`
    pub const STANDARD_MODULES: [RethRpcModule; 3] =
        [RethRpcModule::Eth, RethRpcModule::Net, RethRpcModule::Web3];

    /// Returns a selection of [RethRpcModule] with all [RethRpcModule::all_variants].
<<<<<<< HEAD
    pub fn all_modules() -> Vec<RethRpcModule> {
        Self::try_from_selection(RethRpcModule::all_variants().iter().copied())
            .expect("valid selection")
            .into_selection()
    }

    /// Returns the [RpcModuleSelection::STANDARD_MODULES] as a selection.
    pub fn standard_modules() -> Vec<RethRpcModule> {
        Self::try_from_selection(Self::STANDARD_MODULES.iter().copied())
            .expect("valid selection")
            .into_selection()
=======
    pub fn all_modules() -> HashSet<RethRpcModule> {
        RethRpcModule::modules().into_iter().collect()
    }

    /// Returns the [RpcModuleSelection::STANDARD_MODULES] as a selection.
    pub fn standard_modules() -> HashSet<RethRpcModule> {
        HashSet::from(Self::STANDARD_MODULES)
>>>>>>> 105570de
    }

    /// All modules that are available by default on IPC.
    ///
    /// By default all modules are available on IPC.
    pub fn default_ipc_modules() -> HashSet<RethRpcModule> {
        Self::all_modules()
    }

    /// Creates a new _unique_ [RpcModuleSelection::Selection] from the given items.
    ///
    /// # Note
    ///
    /// This will dedupe the selection and remove duplicates while preserving the order.
    ///
    /// # Example
    ///
    /// Create a selection from the [RethRpcModule] string identifiers
    ///
    /// ```
    /// use reth_rpc_builder::{RethRpcModule, RpcModuleSelection};
    /// let selection = vec!["eth", "admin"];
    /// let config = RpcModuleSelection::try_from_selection(selection).unwrap();
    /// assert_eq!(config, RpcModuleSelection::from([RethRpcModule::Eth, RethRpcModule::Admin]));
    /// ```
    ///
    /// Create a unique selection from the [RethRpcModule] string identifiers
    ///
    /// ```
    /// use reth_rpc_builder::{RethRpcModule, RpcModuleSelection};
    /// let selection = vec!["eth", "admin", "eth", "admin"];
    /// let config = RpcModuleSelection::try_from_selection(selection).unwrap();
    /// assert_eq!(config, RpcModuleSelection::from([RethRpcModule::Eth, RethRpcModule::Admin]));
    /// ```
    pub fn try_from_selection<I, T>(selection: I) -> Result<Self, T::Error>
    where
        I: IntoIterator<Item = T>,
        T: TryInto<RethRpcModule>,
    {
        selection.into_iter().map(TryInto::try_into).collect()
    }

    /// Returns the number of modules in the selection
    pub fn len(&self) -> usize {
        match self {
            Self::All => RethRpcModule::variant_count(),
            Self::Standard => Self::STANDARD_MODULES.len(),
            Self::Selection(s) => s.len(),
        }
<<<<<<< HEAD
        Ok(Self::Selection(s))
=======
>>>>>>> 105570de
    }

    /// Returns true if no selection is configured
    pub fn is_empty(&self) -> bool {
        match self {
            Self::Selection(sel) => sel.is_empty(),
            _ => false,
        }
    }

    /// Returns an iterator over all configured [RethRpcModule]
    pub fn iter_selection(&self) -> Box<dyn Iterator<Item = RethRpcModule> + '_> {
        match self {
<<<<<<< HEAD
            Self::All => Box::new(Self::all_modules().into_iter()),
            Self::Standard => Box::new(Self::STANDARD_MODULES.iter().copied()),
            Self::Selection(s) => Box::new(s.iter().copied()),
=======
            Self::All => Box::new(RethRpcModule::modules().into_iter()),
            Self::Standard => Box::new(Self::STANDARD_MODULES.iter().copied()),
            Self::Selection(s) => Box::new(s.iter().copied()),
        }
    }

    /// Clones the set of configured [RethRpcModule].
    pub fn to_selection(&self) -> HashSet<RethRpcModule> {
        match self {
            Self::All => Self::all_modules(),
            Self::Standard => Self::standard_modules(),
            Self::Selection(s) => s.clone(),
>>>>>>> 105570de
        }
    }

    /// Converts the selection into a [HashSet].
    pub fn into_selection(self) -> HashSet<RethRpcModule> {
        match self {
            Self::All => Self::all_modules(),
<<<<<<< HEAD
            Self::Selection(s) => s,
            Self::Standard => Self::STANDARD_MODULES.to_vec(),
=======
            Self::Standard => Self::standard_modules(),
            Self::Selection(s) => s,
>>>>>>> 105570de
        }
    }

    /// Returns true if both selections are identical.
    fn are_identical(http: Option<&Self>, ws: Option<&Self>) -> bool {
        match (http, ws) {
            // Shortcut for common case to avoid iterating later
            (Some(Self::All), Some(other)) | (Some(other), Some(Self::All)) => {
                other.len() == RethRpcModule::variant_count()
            }

            // If either side is disabled, then the other must be empty
            (Some(some), None) | (None, Some(some)) => some.is_empty(),

            (Some(http), Some(ws)) => http.to_selection() == ws.to_selection(),
            (None, None) => true,
        }
    }
}

<<<<<<< HEAD
impl<I, T> From<I> for RpcModuleSelection
where
    I: IntoIterator<Item = T>,
    T: Into<RethRpcModule>,
{
    fn from(value: I) -> Self {
        Self::Selection(value.into_iter().map(Into::into).collect())
=======
impl From<&HashSet<RethRpcModule>> for RpcModuleSelection {
    fn from(s: &HashSet<RethRpcModule>) -> Self {
        Self::from(s.clone())
    }
}

impl From<HashSet<RethRpcModule>> for RpcModuleSelection {
    fn from(s: HashSet<RethRpcModule>) -> Self {
        Self::Selection(s)
    }
}

impl From<&[RethRpcModule]> for RpcModuleSelection {
    fn from(s: &[RethRpcModule]) -> Self {
        Self::Selection(s.iter().copied().collect())
    }
}

impl From<Vec<RethRpcModule>> for RpcModuleSelection {
    fn from(s: Vec<RethRpcModule>) -> Self {
        Self::Selection(s.into_iter().collect())
    }
}

impl<const N: usize> From<[RethRpcModule; N]> for RpcModuleSelection {
    fn from(s: [RethRpcModule; N]) -> Self {
        Self::Selection(s.iter().copied().collect())
    }
}

impl<'a> FromIterator<&'a RethRpcModule> for RpcModuleSelection {
    fn from_iter<I>(iter: I) -> Self
    where
        I: IntoIterator<Item = &'a RethRpcModule>,
    {
        iter.into_iter().copied().collect()
    }
}

impl FromIterator<RethRpcModule> for RpcModuleSelection {
    fn from_iter<I>(iter: I) -> Self
    where
        I: IntoIterator<Item = RethRpcModule>,
    {
        Self::Selection(iter.into_iter().collect())
>>>>>>> 105570de
    }
}

impl FromStr for RpcModuleSelection {
    type Err = ParseError;

    fn from_str(s: &str) -> Result<Self, Self::Err> {
        if s.is_empty() {
            return Ok(Selection(Default::default()))
        }
        let mut modules = s.split(',').map(str::trim).peekable();
        let first = modules.peek().copied().ok_or(ParseError::VariantNotFound)?;
        match first {
            "all" | "All" => Ok(Self::All),
<<<<<<< HEAD
            "none" | "None" => Ok(Selection(vec![])),
=======
            "none" | "None" => Ok(Selection(Default::default())),
>>>>>>> 105570de
            _ => Self::try_from_selection(modules),
        }
    }
}

impl fmt::Display for RpcModuleSelection {
    fn fmt(&self, f: &mut fmt::Formatter<'_>) -> fmt::Result {
        write!(
            f,
            "[{}]",
            self.iter_selection().map(|s| s.to_string()).collect::<Vec<_>>().join(", ")
        )
    }
}

/// Represents RPC modules that are supported by reth
#[derive(
    Debug,
    Clone,
    Copy,
    Eq,
    PartialEq,
    Hash,
    AsRefStr,
    IntoStaticStr,
    VariantNames,
    VariantArray,
    EnumIter,
    Deserialize,
)]
#[serde(rename_all = "snake_case")]
#[strum(serialize_all = "kebab-case")]
pub enum RethRpcModule {
    /// `admin_` module
    Admin,
    /// `debug_` module
    Debug,
    /// `eth_` module
    Eth,
    /// `net_` module
    Net,
    /// `trace_` module
    Trace,
    /// `txpool_` module
    Txpool,
    /// `web3_` module
    Web3,
    /// `rpc_` module
    Rpc,
    /// `reth_` module
    Reth,
    /// `ots_` module
    Ots,
    /// For single non-standard `eth_` namespace call `eth_callBundle`
    ///
    /// This is separate from [RethRpcModule::Eth] because it is a non standardized call that
    /// should be opt-in.
    EthCallBundle,
}

// === impl RethRpcModule ===

impl RethRpcModule {
    /// Returns the number of variants in the enum
    pub const fn variant_count() -> usize {
        <Self as VariantArray>::VARIANTS.len()
    }

    /// Returns all variant names of the enum
    pub const fn all_variant_names() -> &'static [&'static str] {
        <Self as VariantNames>::VARIANTS
    }

    /// Returns all variants of the enum
    pub const fn all_variants() -> &'static [Self] {
        <Self as VariantArray>::VARIANTS
    }

    /// Returns all variants of the enum
    pub fn modules() -> impl IntoIterator<Item = Self> {
        use strum::IntoEnumIterator;
        Self::iter()
    }

    /// Returns the string representation of the module.
    #[inline]
    pub fn as_str(&self) -> &'static str {
        self.into()
    }
}

impl FromStr for RethRpcModule {
    type Err = ParseError;

    fn from_str(s: &str) -> Result<Self, Self::Err> {
        Ok(match s {
            "admin" => Self::Admin,
            "debug" => Self::Debug,
            "eth" => Self::Eth,
            "net" => Self::Net,
            "trace" => Self::Trace,
            "txpool" => Self::Txpool,
            "web3" => Self::Web3,
            "rpc" => Self::Rpc,
            "reth" => Self::Reth,
            "ots" => Self::Ots,
            "eth-call-bundle" | "eth_callBundle" => Self::EthCallBundle,
            _ => return Err(ParseError::VariantNotFound),
        })
    }
}

impl TryFrom<&str> for RethRpcModule {
    type Error = ParseError;
    fn try_from(s: &str) -> Result<Self, <Self as TryFrom<&str>>::Error> {
        FromStr::from_str(s)
    }
}

impl fmt::Display for RethRpcModule {
    fn fmt(&self, f: &mut fmt::Formatter<'_>) -> fmt::Result {
        f.pad(self.as_ref())
    }
}

impl Serialize for RethRpcModule {
    fn serialize<S>(&self, s: S) -> Result<S::Ok, S::Error>
    where
        S: Serializer,
    {
        s.serialize_str(self.as_ref())
    }
}

/// A Helper type the holds instances of the configured modules.
#[derive(Debug, Clone)]
pub struct RethModuleRegistry<Provider, Pool, Network, Tasks, Events, EvmConfig> {
    provider: Provider,
    pool: Pool,
    network: Network,
    executor: Tasks,
    events: Events,
    /// Defines how to configure the EVM before execution.
    evm_config: EvmConfig,
    /// Additional settings for handlers.
    config: RpcModuleConfig,
    /// Holds a clone of all the eth namespace handlers
    eth: Option<EthHandlers<Provider, Pool, Network, Events, EvmConfig>>,
    /// to put trace calls behind semaphore
    blocking_pool_guard: BlockingTaskGuard,
    /// Contains the [Methods] of a module
    modules: HashMap<RethRpcModule, Methods>,
    /// Optional forwarder for `eth_sendRawTransaction`
    // TODO(mattsse): find a more ergonomic way to configure eth/rpc customizations
    eth_raw_transaction_forwarder: Option<Arc<dyn RawTransactionForwarder>>,
}

// === impl RethModuleRegistry ===

impl<Provider, Pool, Network, Tasks, Events, EvmConfig>
    RethModuleRegistry<Provider, Pool, Network, Tasks, Events, EvmConfig>
{
    /// Creates a new, empty instance.
    pub fn new(
        provider: Provider,
        pool: Pool,
        network: Network,
        executor: Tasks,
        events: Events,
        config: RpcModuleConfig,
        evm_config: EvmConfig,
    ) -> Self {
        Self {
            provider,
            pool,
            network,
            evm_config,
            eth: None,
            executor,
            modules: Default::default(),
            blocking_pool_guard: BlockingTaskGuard::new(config.eth.max_tracing_requests),
            config,
            events,
            eth_raw_transaction_forwarder: None,
        }
    }

    /// Sets a forwarder for `eth_sendRawTransaction`
    ///
    /// Note: this might be removed in the future in favor of a more generic approach.
    pub fn set_eth_raw_transaction_forwarder(
        &mut self,
        forwarder: Arc<dyn RawTransactionForwarder>,
    ) {
        self.eth_raw_transaction_forwarder = Some(forwarder);
    }

    /// Returns a reference to the pool
    pub const fn pool(&self) -> &Pool {
        &self.pool
    }

    /// Returns a reference to the events type
    pub const fn events(&self) -> &Events {
        &self.events
    }

    /// Returns a reference to the tasks type
    pub const fn tasks(&self) -> &Tasks {
        &self.executor
    }

    /// Returns a reference to the provider
    pub const fn provider(&self) -> &Provider {
        &self.provider
    }

    /// Returns all installed methods
    pub fn methods(&self) -> Vec<Methods> {
        self.modules.values().cloned().collect()
    }

    /// Returns a merged RpcModule
    pub fn module(&self) -> RpcModule<()> {
        let mut module = RpcModule::new(());
        for methods in self.modules.values().cloned() {
            module.merge(methods).expect("No conflicts");
        }
        module
    }
}

impl<Provider: ChainSpecProvider, Pool, Network, Tasks, Events, EvmConfig>
    RethModuleRegistry<Provider, Pool, Network, Tasks, Events, EvmConfig>
where
    Network: NetworkInfo + Peers + Clone + 'static,
{
    /// Instantiates AdminApi
    pub fn admin_api(&self) -> AdminApi<Network> {
        AdminApi::new(self.network.clone(), self.provider.chain_spec())
    }

    /// Instantiates Web3Api
    pub fn web3_api(&self) -> Web3Api<Network> {
        Web3Api::new(self.network.clone())
    }

    /// Register Admin Namespace
    pub fn register_admin(&mut self) -> &mut Self {
        let adminapi = self.admin_api();
        self.modules.insert(RethRpcModule::Admin, adminapi.into_rpc().into());
        self
    }

    /// Register Web3 Namespace
    pub fn register_web3(&mut self) -> &mut Self {
        let web3api = self.web3_api();
        self.modules.insert(RethRpcModule::Web3, web3api.into_rpc().into());
        self
    }
}

impl<Provider, Pool, Network, Tasks, Events, EvmConfig>
    RethModuleRegistry<Provider, Pool, Network, Tasks, Events, EvmConfig>
where
    Provider: BlockReaderIdExt
        + AccountReader
        + StateProviderFactory
        + EvmEnvProvider
        + ChainSpecProvider
        + ChangeSetReader
        + Clone
        + Unpin
        + 'static,
    Pool: TransactionPool + Clone + 'static,
    Network: NetworkInfo + Peers + Clone + 'static,
    Tasks: TaskSpawner + Clone + 'static,
    Events: CanonStateSubscriptions + Clone + 'static,
    EvmConfig: ConfigureEvm + 'static,
{
    /// Register Eth Namespace
    ///
    /// # Panics
    ///
    /// If called outside of the tokio runtime. See also [Self::eth_api]
    pub fn register_eth(&mut self) -> &mut Self {
        let eth_api = self.eth_api();
        self.modules.insert(RethRpcModule::Eth, eth_api.into_rpc().into());
        self
    }

    /// Register Otterscan Namespace
    ///
    /// # Panics
    ///
    /// If called outside of the tokio runtime. See also [Self::eth_api]
    pub fn register_ots(&mut self) -> &mut Self {
        let otterscan_api = self.otterscan_api();
        self.modules.insert(RethRpcModule::Ots, otterscan_api.into_rpc().into());
        self
    }

    /// Register Debug Namespace
    ///
    /// # Panics
    ///
    /// If called outside of the tokio runtime. See also [Self::eth_api]
    pub fn register_debug(&mut self) -> &mut Self {
        let debug_api = self.debug_api();
        self.modules.insert(RethRpcModule::Debug, debug_api.into_rpc().into());
        self
    }

    /// Register Trace Namespace
    ///
    /// # Panics
    ///
    /// If called outside of the tokio runtime. See also [Self::eth_api]
    pub fn register_trace(&mut self) -> &mut Self {
        let trace_api = self.trace_api();
        self.modules.insert(RethRpcModule::Trace, trace_api.into_rpc().into());
        self
    }

    /// Configures the auth module that includes the
    ///   * `engine_` namespace
    ///   * `api_` namespace
    ///
    /// Note: This does _not_ register the `engine_` in this registry.
    pub fn create_auth_module<EngineApi, EngineT>(&mut self, engine_api: EngineApi) -> AuthRpcModule
    where
        EngineT: EngineTypes + 'static,
        EngineApi: EngineApiServer<EngineT>,
    {
        let eth_handlers = self.eth_handlers();
        let mut module = RpcModule::new(());

        module.merge(engine_api.into_rpc()).expect("No conflicting methods");

        // also merge a subset of `eth_` handlers
        let engine_eth = EngineEthApi::new(eth_handlers.api.clone(), eth_handlers.filter);
        module.merge(engine_eth.into_rpc()).expect("No conflicting methods");

        AuthRpcModule { inner: module }
    }

    /// Register Net Namespace
    ///
    /// See also [Self::eth_api]
    ///
    /// # Panics
    ///
    /// If called outside of the tokio runtime.
    pub fn register_net(&mut self) -> &mut Self {
        let netapi = self.net_api();
        self.modules.insert(RethRpcModule::Net, netapi.into_rpc().into());
        self
    }

    /// Register Reth namespace
    ///
    /// See also [Self::eth_api]
    ///
    /// # Panics
    ///
    /// If called outside of the tokio runtime.
    pub fn register_reth(&mut self) -> &mut Self {
        let rethapi = self.reth_api();
        self.modules.insert(RethRpcModule::Reth, rethapi.into_rpc().into());
        self
    }

    /// Helper function to create a [`RpcModule`] if it's not `None`
    fn maybe_module(&mut self, config: Option<&RpcModuleSelection>) -> Option<RpcModule<()>> {
        config.map(|config| self.module_for(config))
    }

    /// Configure a [`TransportRpcModules`] using the current registry. This
    /// creates [`RpcModule`] instances for the modules selected by the
    /// `config`.
    pub fn create_transport_rpc_modules(
        &mut self,
        config: TransportRpcModuleConfig,
    ) -> TransportRpcModules<()> {
        let mut modules = TransportRpcModules::default();
        let http = self.maybe_module(config.http.as_ref());
        let ws = self.maybe_module(config.ws.as_ref());
        let ipc = self.maybe_module(config.ipc.as_ref());

        modules.config = config;
        modules.http = http;
        modules.ws = ws;
        modules.ipc = ipc;
        modules
    }

    /// Populates a new [RpcModule] based on the selected [RethRpcModule]s in the given
    /// [RpcModuleSelection]
    pub fn module_for(&mut self, config: &RpcModuleSelection) -> RpcModule<()> {
        let mut module = RpcModule::new(());
        let all_methods = self.reth_methods(config.iter_selection());
        for methods in all_methods {
            module.merge(methods).expect("No conflicts");
        }
        module
    }

    /// Returns the [Methods] for the given [RethRpcModule]
    ///
    /// If this is the first time the namespace is requested, a new instance of API implementation
    /// will be created.
    ///
    /// # Panics
    ///
    /// If called outside of the tokio runtime. See also [Self::eth_api]
    pub fn reth_methods(
        &mut self,
        namespaces: impl Iterator<Item = RethRpcModule>,
    ) -> Vec<Methods> {
        let EthHandlers {
            api: eth_api,
            filter: eth_filter,
            pubsub: eth_pubsub,
            cache: _,
            blocking_task_pool: _,
        } = self.with_eth(|eth| eth.clone());

        // Create a copy, so we can list out all the methods for rpc_ api
        let namespaces: Vec<_> = namespaces.collect();
        namespaces
            .iter()
            .copied()
            .map(|namespace| {
                self.modules
                    .entry(namespace)
                    .or_insert_with(|| match namespace {
                        RethRpcModule::Admin => {
                            AdminApi::new(self.network.clone(), self.provider.chain_spec())
                                .into_rpc()
                                .into()
                        }
                        RethRpcModule::Debug => DebugApi::new(
                            self.provider.clone(),
                            eth_api.clone(),
                            self.blocking_pool_guard.clone(),
                        )
                        .into_rpc()
                        .into(),
                        RethRpcModule::Eth => {
                            // merge all eth handlers
                            let mut module = eth_api.clone().into_rpc();
                            module.merge(eth_filter.clone().into_rpc()).expect("No conflicts");
                            module.merge(eth_pubsub.clone().into_rpc()).expect("No conflicts");

                            module.into()
                        }
                        RethRpcModule::Net => {
                            NetApi::new(self.network.clone(), eth_api.clone()).into_rpc().into()
                        }
                        RethRpcModule::Trace => TraceApi::new(
                            self.provider.clone(),
                            eth_api.clone(),
                            self.blocking_pool_guard.clone(),
                        )
                        .into_rpc()
                        .into(),
                        RethRpcModule::Web3 => Web3Api::new(self.network.clone()).into_rpc().into(),
                        RethRpcModule::Txpool => {
                            TxPoolApi::new(self.pool.clone()).into_rpc().into()
                        }
                        RethRpcModule::Rpc => RPCApi::new(
                            namespaces
                                .iter()
                                .map(|module| (module.to_string(), "1.0".to_string()))
                                .collect(),
                        )
                        .into_rpc()
                        .into(),
                        RethRpcModule::Ots => OtterscanApi::new(eth_api.clone()).into_rpc().into(),
                        RethRpcModule::Reth => {
                            RethApi::new(self.provider.clone(), Box::new(self.executor.clone()))
                                .into_rpc()
                                .into()
                        }
                        RethRpcModule::EthCallBundle => {
                            EthBundle::new(eth_api.clone(), self.blocking_pool_guard.clone())
                                .into_rpc()
                                .into()
                        }
                    })
                    .clone()
            })
            .collect::<Vec<_>>()
    }

    /// Returns the [EthStateCache] frontend
    ///
    /// This will spawn exactly one [EthStateCache] service if this is the first time the cache is
    /// requested.
    pub fn eth_cache(&mut self) -> EthStateCache {
        self.with_eth(|handlers| handlers.cache.clone())
    }

    /// Creates the [EthHandlers] type the first time this is called.
    ///
    /// This will spawn the required service tasks for [EthApi] for:
    ///   - [EthStateCache]
    ///   - [FeeHistoryCache]
    fn with_eth<F, R>(&mut self, f: F) -> R
    where
        F: FnOnce(&EthHandlers<Provider, Pool, Network, Events, EvmConfig>) -> R,
    {
        f(match &self.eth {
            Some(eth) => eth,
            None => self.eth.insert(self.init_eth()),
        })
    }

    fn init_eth(&self) -> EthHandlers<Provider, Pool, Network, Events, EvmConfig> {
        let cache = EthStateCache::spawn_with(
            self.provider.clone(),
            self.config.eth.cache.clone(),
            self.executor.clone(),
            self.evm_config.clone(),
        );
        let gas_oracle = GasPriceOracle::new(
            self.provider.clone(),
            self.config.eth.gas_oracle.clone(),
            cache.clone(),
        );
        let new_canonical_blocks = self.events.canonical_state_stream();
        let c = cache.clone();

        self.executor.spawn_critical(
            "cache canonical blocks task",
            Box::pin(async move {
                cache_new_blocks_task(c, new_canonical_blocks).await;
            }),
        );

        let fee_history_cache =
            FeeHistoryCache::new(cache.clone(), self.config.eth.fee_history_cache.clone());
        let new_canonical_blocks = self.events.canonical_state_stream();
        let fhc = fee_history_cache.clone();
        let provider_clone = self.provider.clone();
        self.executor.spawn_critical(
            "cache canonical blocks for fee history task",
            Box::pin(async move {
                fee_history_cache_new_blocks_task(fhc, new_canonical_blocks, provider_clone).await;
            }),
        );

        let executor = Box::new(self.executor.clone());
        let blocking_task_pool = BlockingTaskPool::build().expect("failed to build tracing pool");
        let api = EthApi::with_spawner(
            self.provider.clone(),
            self.pool.clone(),
            self.network.clone(),
            cache.clone(),
            gas_oracle,
            self.config.eth.rpc_gas_cap,
            executor.clone(),
            blocking_task_pool.clone(),
            fee_history_cache,
            self.evm_config.clone(),
            self.eth_raw_transaction_forwarder.clone(),
        );
        let filter = EthFilter::new(
            self.provider.clone(),
            self.pool.clone(),
            cache.clone(),
            self.config.eth.filter_config(),
            executor.clone(),
        );

        let pubsub = EthPubSub::with_spawner(
            self.provider.clone(),
            self.pool.clone(),
            self.events.clone(),
            self.network.clone(),
            executor,
        );

        EthHandlers { api, cache, filter, pubsub, blocking_task_pool }
    }

    /// Returns the configured [EthHandlers] or creates it if it does not exist yet
    ///
    /// # Panics
    ///
    /// If called outside of the tokio runtime. See also [Self::eth_api]
    pub fn eth_handlers(&mut self) -> EthHandlers<Provider, Pool, Network, Events, EvmConfig> {
        self.with_eth(|handlers| handlers.clone())
    }

    /// Returns the configured [EthApi] or creates it if it does not exist yet
    ///
    /// Caution: This will spawn the necessary tasks required by the [EthApi]: [EthStateCache].
    ///
    /// # Panics
    ///
    /// If called outside of the tokio runtime.
    pub fn eth_api(&mut self) -> EthApi<Provider, Pool, Network, EvmConfig> {
        self.with_eth(|handlers| handlers.api.clone())
    }

    /// Instantiates TraceApi
    ///
    /// # Panics
    ///
    /// If called outside of the tokio runtime. See also [Self::eth_api]
    pub fn trace_api(&mut self) -> TraceApi<Provider, EthApi<Provider, Pool, Network, EvmConfig>> {
        let eth = self.eth_handlers();
        TraceApi::new(self.provider.clone(), eth.api, self.blocking_pool_guard.clone())
    }

    /// Instantiates [EthBundle] Api
    ///
    /// # Panics
    ///
    /// If called outside of the tokio runtime. See also [Self::eth_api]
    pub fn bundle_api(&mut self) -> EthBundle<EthApi<Provider, Pool, Network, EvmConfig>> {
        let eth_api = self.eth_api();
        EthBundle::new(eth_api, self.blocking_pool_guard.clone())
    }

    /// Instantiates OtterscanApi
    ///
    /// # Panics
    ///
    /// If called outside of the tokio runtime. See also [Self::eth_api]
    pub fn otterscan_api(&mut self) -> OtterscanApi<EthApi<Provider, Pool, Network, EvmConfig>> {
        let eth_api = self.eth_api();
        OtterscanApi::new(eth_api)
    }

    /// Instantiates DebugApi
    ///
    /// # Panics
    ///
    /// If called outside of the tokio runtime. See also [Self::eth_api]
    pub fn debug_api(&mut self) -> DebugApi<Provider, EthApi<Provider, Pool, Network, EvmConfig>> {
        let eth_api = self.eth_api();
        DebugApi::new(self.provider.clone(), eth_api, self.blocking_pool_guard.clone())
    }

    /// Instantiates NetApi
    ///
    /// # Panics
    ///
    /// If called outside of the tokio runtime. See also [Self::eth_api]
    pub fn net_api(&mut self) -> NetApi<Network, EthApi<Provider, Pool, Network, EvmConfig>> {
        let eth_api = self.eth_api();
        NetApi::new(self.network.clone(), eth_api)
    }

    /// Instantiates RethApi
    pub fn reth_api(&self) -> RethApi<Provider> {
        RethApi::new(self.provider.clone(), Box::new(self.executor.clone()))
    }
}

/// A builder type for configuring and launching the servers that will handle RPC requests.
///
/// Supported server transports are:
///    - http
///    - ws
///    - ipc
///
/// Http and WS share the same settings: [`ServerBuilder`].
///
/// Once the [RpcModule] is built via [RpcModuleBuilder] the servers can be started, See also
/// [ServerBuilder::build] and [Server::start](jsonrpsee::server::Server::start).
#[derive(Default, Debug)]
pub struct RpcServerConfig {
    /// Configs for JSON-RPC Http.
    http_server_config: Option<ServerBuilder<Identity, Identity>>,
    /// Allowed CORS Domains for http
    http_cors_domains: Option<String>,
    /// Address where to bind the http server to
    http_addr: Option<SocketAddr>,
    /// Configs for WS server
    ws_server_config: Option<ServerBuilder<Identity, Identity>>,
    /// Allowed CORS Domains for ws.
    ws_cors_domains: Option<String>,
    /// Address where to bind the ws server to
    ws_addr: Option<SocketAddr>,
    /// Configs for JSON-RPC IPC server
    ipc_server_config: Option<IpcServerBuilder<Identity, Identity>>,
    /// The Endpoint where to launch the ipc server
    ipc_endpoint: Option<String>,
    /// JWT secret for authentication
    jwt_secret: Option<JwtSecret>,
}

/// === impl RpcServerConfig ===

impl RpcServerConfig {
    /// Creates a new config with only http set
    pub fn http(config: ServerBuilder<Identity, Identity>) -> Self {
        Self::default().with_http(config)
    }

    /// Creates a new config with only ws set
    pub fn ws(config: ServerBuilder<Identity, Identity>) -> Self {
        Self::default().with_ws(config)
    }

    /// Creates a new config with only ipc set
    pub fn ipc(config: IpcServerBuilder<Identity, Identity>) -> Self {
        Self::default().with_ipc(config)
    }

    /// Configures the http server
    ///
    /// Note: this always configures an [EthSubscriptionIdProvider] [IdProvider] for convenience.
    /// To set a custom [IdProvider], please use [Self::with_id_provider].
    pub fn with_http(mut self, config: ServerBuilder<Identity, Identity>) -> Self {
        self.http_server_config =
            Some(config.set_id_provider(EthSubscriptionIdProvider::default()));
        self
    }

    /// Configure the cors domains for http _and_ ws
    pub fn with_cors(self, cors_domain: Option<String>) -> Self {
        self.with_http_cors(cors_domain.clone()).with_ws_cors(cors_domain)
    }

    /// Configure the cors domains for HTTP
    pub fn with_http_cors(mut self, cors_domain: Option<String>) -> Self {
        self.http_cors_domains = cors_domain;
        self
    }

    /// Configure the cors domains for WS
    pub fn with_ws_cors(mut self, cors_domain: Option<String>) -> Self {
        self.ws_cors_domains = cors_domain;
        self
    }

    /// Configures the ws server
    ///
    /// Note: this always configures an [EthSubscriptionIdProvider] [IdProvider] for convenience.
    /// To set a custom [IdProvider], please use [Self::with_id_provider].
    pub fn with_ws(mut self, config: ServerBuilder<Identity, Identity>) -> Self {
        self.ws_server_config = Some(config.set_id_provider(EthSubscriptionIdProvider::default()));
        self
    }

    /// Configures the [SocketAddr] of the http server
    ///
    /// Default is [Ipv4Addr::LOCALHOST] and [DEFAULT_HTTP_RPC_PORT]
    pub const fn with_http_address(mut self, addr: SocketAddr) -> Self {
        self.http_addr = Some(addr);
        self
    }

    /// Configures the [SocketAddr] of the ws server
    ///
    /// Default is [Ipv4Addr::LOCALHOST] and [DEFAULT_WS_RPC_PORT]
    pub const fn with_ws_address(mut self, addr: SocketAddr) -> Self {
        self.ws_addr = Some(addr);
        self
    }

    /// Configures the ipc server
    ///
    /// Note: this always configures an [EthSubscriptionIdProvider] [IdProvider] for convenience.
    /// To set a custom [IdProvider], please use [Self::with_id_provider].
    pub fn with_ipc(mut self, config: IpcServerBuilder<Identity, Identity>) -> Self {
        self.ipc_server_config = Some(config.set_id_provider(EthSubscriptionIdProvider::default()));
        self
    }

    /// Sets a custom [IdProvider] for all configured transports.
    ///
    /// By default all transports use [EthSubscriptionIdProvider]
    pub fn with_id_provider<I>(mut self, id_provider: I) -> Self
    where
        I: IdProvider + Clone + 'static,
    {
        if let Some(http) = self.http_server_config {
            self.http_server_config = Some(http.set_id_provider(id_provider.clone()));
        }
        if let Some(ws) = self.ws_server_config {
            self.ws_server_config = Some(ws.set_id_provider(id_provider.clone()));
        }
        if let Some(ipc) = self.ipc_server_config {
            self.ipc_server_config = Some(ipc.set_id_provider(id_provider));
        }

        self
    }

    /// Configures the endpoint of the ipc server
    ///
    /// Default is [DEFAULT_IPC_ENDPOINT]
    pub fn with_ipc_endpoint(mut self, path: impl Into<String>) -> Self {
        self.ipc_endpoint = Some(path.into());
        self
    }

    /// Configures the JWT secret for authentication.
    pub const fn with_jwt_secret(mut self, secret: Option<JwtSecret>) -> Self {
        self.jwt_secret = secret;
        self
    }

    /// Returns true if any server is configured.
    ///
    /// If no server is configured, no server will be be launched on [RpcServerConfig::start].
    pub const fn has_server(&self) -> bool {
        self.http_server_config.is_some() ||
            self.ws_server_config.is_some() ||
            self.ipc_server_config.is_some()
    }

    /// Returns the [SocketAddr] of the http server
    pub const fn http_address(&self) -> Option<SocketAddr> {
        self.http_addr
    }

    /// Returns the [SocketAddr] of the ws server
    pub const fn ws_address(&self) -> Option<SocketAddr> {
        self.ws_addr
    }

    /// Returns the endpoint of the ipc server
    pub fn ipc_endpoint(&self) -> Option<String> {
        self.ipc_endpoint.clone()
    }

    /// Convenience function to do [RpcServerConfig::build] and [RpcServer::start] in one step
    pub async fn start(self, modules: TransportRpcModules) -> Result<RpcServerHandle, RpcError> {
        self.build(&modules).await?.start(modules).await
    }

    /// Creates the [CorsLayer] if any
    fn maybe_cors_layer(cors: Option<String>) -> Result<Option<CorsLayer>, CorsDomainError> {
        cors.as_deref().map(cors::create_cors_layer).transpose()
    }

    /// Creates the [AuthLayer] if any
    fn maybe_jwt_layer(&self) -> Option<AuthLayer<JwtAuthValidator>> {
        self.jwt_secret.map(|secret| AuthLayer::new(JwtAuthValidator::new(secret)))
    }

    /// Builds the ws and http server(s).
    ///
    /// If both are on the same port, they are combined into one server.
    async fn build_ws_http(
        &mut self,
        modules: &TransportRpcModules,
    ) -> Result<WsHttpServer, RpcError> {
        let http_socket_addr = self.http_addr.unwrap_or(SocketAddr::V4(SocketAddrV4::new(
            Ipv4Addr::LOCALHOST,
            DEFAULT_HTTP_RPC_PORT,
        )));

        let ws_socket_addr = self
            .ws_addr
            .unwrap_or(SocketAddr::V4(SocketAddrV4::new(Ipv4Addr::LOCALHOST, DEFAULT_WS_RPC_PORT)));

        // If both are configured on the same port, we combine them into one server.
        if self.http_addr == self.ws_addr &&
            self.http_server_config.is_some() &&
            self.ws_server_config.is_some()
        {
            let cors = match (self.ws_cors_domains.as_ref(), self.http_cors_domains.as_ref()) {
                (Some(ws_cors), Some(http_cors)) => {
                    if ws_cors.trim() != http_cors.trim() {
                        return Err(WsHttpSamePortError::ConflictingCorsDomains {
                            http_cors_domains: Some(http_cors.clone()),
                            ws_cors_domains: Some(ws_cors.clone()),
                        }
                        .into())
                    }
                    Some(ws_cors)
                }
                (a, b) => a.or(b),
            }
            .cloned();

            // we merge this into one server using the http setup
            self.ws_server_config.take();

            modules.config.ensure_ws_http_identical()?;

            let builder = self.http_server_config.take().expect("http_server_config is Some");
            let server = builder
                .set_http_middleware(
                    tower::ServiceBuilder::new()
                        .option_layer(Self::maybe_cors_layer(cors)?)
                        .option_layer(self.maybe_jwt_layer()),
                )
                .set_rpc_middleware(
                    RpcServiceBuilder::new().layer(
                        modules
                            .http
                            .as_ref()
                            .or(modules.ws.as_ref())
                            .map(RpcRequestMetrics::same_port)
                            .unwrap_or_default(),
                    ),
                )
                .build(http_socket_addr)
                .await
                .map_err(|err| RpcError::server_error(err, ServerKind::WsHttp(http_socket_addr)))?;
            let addr = server
                .local_addr()
                .map_err(|err| RpcError::server_error(err, ServerKind::WsHttp(http_socket_addr)))?;
            return Ok(WsHttpServer {
                http_local_addr: Some(addr),
                ws_local_addr: Some(addr),
                server: WsHttpServers::SamePort(server),
                jwt_secret: self.jwt_secret,
            })
        }

        let mut http_local_addr = None;
        let mut http_server = None;

        let mut ws_local_addr = None;
        let mut ws_server = None;
        if let Some(builder) = self.ws_server_config.take() {
            let server = builder
                .ws_only()
                .set_http_middleware(
                    tower::ServiceBuilder::new()
                        .option_layer(Self::maybe_cors_layer(self.ws_cors_domains.clone())?)
                        .option_layer(self.maybe_jwt_layer()),
                )
                .set_rpc_middleware(
                    RpcServiceBuilder::new()
                        .layer(modules.ws.as_ref().map(RpcRequestMetrics::ws).unwrap_or_default()),
                )
                .build(ws_socket_addr)
                .await
                .map_err(|err| RpcError::server_error(err, ServerKind::WS(ws_socket_addr)))?;
            let addr = server
                .local_addr()
                .map_err(|err| RpcError::server_error(err, ServerKind::WS(ws_socket_addr)))?;

            ws_local_addr = Some(addr);
            ws_server = Some(server);
        }

        if let Some(builder) = self.http_server_config.take() {
            let server = builder
                .http_only()
                .set_http_middleware(
                    tower::ServiceBuilder::new()
                        .option_layer(Self::maybe_cors_layer(self.http_cors_domains.clone())?)
                        .option_layer(self.maybe_jwt_layer()),
                )
                .set_rpc_middleware(
                    RpcServiceBuilder::new().layer(
                        modules.http.as_ref().map(RpcRequestMetrics::http).unwrap_or_default(),
                    ),
                )
                .build(http_socket_addr)
                .await
                .map_err(|err| RpcError::server_error(err, ServerKind::Http(http_socket_addr)))?;
            let local_addr = server
                .local_addr()
                .map_err(|err| RpcError::server_error(err, ServerKind::Http(http_socket_addr)))?;
            http_local_addr = Some(local_addr);
            http_server = Some(server);
        }

        Ok(WsHttpServer {
            http_local_addr,
            ws_local_addr,
            server: WsHttpServers::DifferentPort { http: http_server, ws: ws_server },
            jwt_secret: self.jwt_secret,
        })
    }

    /// Finalize the configuration of the server(s).
    ///
    /// This consumes the builder and returns a server.
    ///
    /// Note: The server is not started and does nothing unless polled, See also [RpcServer::start]
    pub async fn build(mut self, modules: &TransportRpcModules) -> Result<RpcServer, RpcError> {
        let mut server = RpcServer::empty();
        server.ws_http = self.build_ws_http(modules).await?;

        if let Some(builder) = self.ipc_server_config {
            let metrics = modules.ipc.as_ref().map(RpcRequestMetrics::ipc).unwrap_or_default();
            let ipc_path = self.ipc_endpoint.unwrap_or_else(|| DEFAULT_IPC_ENDPOINT.into());
            let ipc = builder
                .set_rpc_middleware(IpcRpcServiceBuilder::new().layer(metrics))
                .build(ipc_path);
            server.ipc = Some(ipc);
        }

        Ok(server)
    }
}

/// Holds modules to be installed per transport type
///
/// # Example
///
/// Configure a http transport only
///
/// ```
/// use reth_rpc_builder::{RethRpcModule, TransportRpcModuleConfig};
/// let config =
///     TransportRpcModuleConfig::default().with_http([RethRpcModule::Eth, RethRpcModule::Admin]);
/// ```
#[derive(Debug, Clone, Default, Eq, PartialEq)]
pub struct TransportRpcModuleConfig {
    /// http module configuration
    http: Option<RpcModuleSelection>,
    /// ws module configuration
    ws: Option<RpcModuleSelection>,
    /// ipc module configuration
    ipc: Option<RpcModuleSelection>,
    /// Config for the modules
    config: Option<RpcModuleConfig>,
}

// === impl TransportRpcModuleConfig ===

impl TransportRpcModuleConfig {
    /// Creates a new config with only http set
    pub fn set_http(http: impl Into<RpcModuleSelection>) -> Self {
        Self::default().with_http(http)
    }

    /// Creates a new config with only ws set
    pub fn set_ws(ws: impl Into<RpcModuleSelection>) -> Self {
        Self::default().with_ws(ws)
    }

    /// Creates a new config with only ipc set
    pub fn set_ipc(ipc: impl Into<RpcModuleSelection>) -> Self {
        Self::default().with_ipc(ipc)
    }

    /// Sets the [RpcModuleSelection] for the http transport.
    pub fn with_http(mut self, http: impl Into<RpcModuleSelection>) -> Self {
        self.http = Some(http.into());
        self
    }

    /// Sets the [RpcModuleSelection] for the ws transport.
    pub fn with_ws(mut self, ws: impl Into<RpcModuleSelection>) -> Self {
        self.ws = Some(ws.into());
        self
    }

    /// Sets the [RpcModuleSelection] for the http transport.
    pub fn with_ipc(mut self, ipc: impl Into<RpcModuleSelection>) -> Self {
        self.ipc = Some(ipc.into());
        self
    }

    /// Sets a custom [RpcModuleConfig] for the configured modules.
    pub const fn with_config(mut self, config: RpcModuleConfig) -> Self {
        self.config = Some(config);
        self
    }

    /// Get a mutable reference to the
    pub fn http_mut(&mut self) -> &mut Option<RpcModuleSelection> {
        &mut self.http
    }

    /// Get a mutable reference to the
    pub fn ws_mut(&mut self) -> &mut Option<RpcModuleSelection> {
        &mut self.ws
    }

    /// Get a mutable reference to the
    pub fn ipc_mut(&mut self) -> &mut Option<RpcModuleSelection> {
        &mut self.ipc
    }

    /// Get a mutable reference to the
    pub fn config_mut(&mut self) -> &mut Option<RpcModuleConfig> {
        &mut self.config
    }

    /// Returns true if no transports are configured
    pub const fn is_empty(&self) -> bool {
        self.http.is_none() && self.ws.is_none() && self.ipc.is_none()
    }

    /// Returns the [RpcModuleSelection] for the http transport
    pub const fn http(&self) -> Option<&RpcModuleSelection> {
        self.http.as_ref()
    }

    /// Returns the [RpcModuleSelection] for the ws transport
    pub const fn ws(&self) -> Option<&RpcModuleSelection> {
        self.ws.as_ref()
    }

    /// Returns the [RpcModuleSelection] for the ipc transport
    pub const fn ipc(&self) -> Option<&RpcModuleSelection> {
        self.ipc.as_ref()
    }

    /// Returns the [RpcModuleConfig] for the configured modules
    pub const fn config(&self) -> Option<&RpcModuleConfig> {
        self.config.as_ref()
    }

    /// Ensures that both http and ws are configured and that they are configured to use the same
    /// port.
    fn ensure_ws_http_identical(&self) -> Result<(), WsHttpSamePortError> {
        if RpcModuleSelection::are_identical(self.http.as_ref(), self.ws.as_ref()) {
            Ok(())
        } else {
            let http_modules =
                self.http.as_ref().map(RpcModuleSelection::to_selection).unwrap_or_default();
            let ws_modules =
                self.ws.as_ref().map(RpcModuleSelection::to_selection).unwrap_or_default();

            let http_not_ws = http_modules.difference(&ws_modules).copied().collect();
            let ws_not_http = ws_modules.difference(&http_modules).copied().collect();
            let overlap = http_modules.intersection(&ws_modules).copied().collect();

            Err(WsHttpSamePortError::ConflictingModules(Box::new(ConflictingModules {
                overlap,
                http_not_ws,
                ws_not_http,
            })))
        }
    }
}

/// Holds installed modules per transport type.
#[derive(Debug, Clone, Default)]
pub struct TransportRpcModules<Context = ()> {
    /// The original config
    config: TransportRpcModuleConfig,
    /// rpcs module for http
    http: Option<RpcModule<Context>>,
    /// rpcs module for ws
    ws: Option<RpcModule<Context>>,
    /// rpcs module for ipc
    ipc: Option<RpcModule<Context>>,
}

// === impl TransportRpcModules ===

impl TransportRpcModules {
    /// Returns the [TransportRpcModuleConfig] used to configure this instance.
    pub const fn module_config(&self) -> &TransportRpcModuleConfig {
        &self.config
    }

    /// Merge the given [Methods] in the configured http methods.
    ///
    /// Fails if any of the methods in other is present already.
    ///
    /// Returns [Ok(false)] if no http transport is configured.
    pub fn merge_http(&mut self, other: impl Into<Methods>) -> Result<bool, RegisterMethodError> {
        if let Some(ref mut http) = self.http {
            return http.merge(other.into()).map(|_| true)
        }
        Ok(false)
    }

    /// Merge the given [Methods] in the configured ws methods.
    ///
    /// Fails if any of the methods in other is present already.
    ///
    /// Returns [Ok(false)] if no ws transport is configured.
    pub fn merge_ws(&mut self, other: impl Into<Methods>) -> Result<bool, RegisterMethodError> {
        if let Some(ref mut ws) = self.ws {
            return ws.merge(other.into()).map(|_| true)
        }
        Ok(false)
    }

    /// Merge the given [Methods] in the configured ipc methods.
    ///
    /// Fails if any of the methods in other is present already.
    ///
    /// Returns [Ok(false)] if no ipc transport is configured.
    pub fn merge_ipc(&mut self, other: impl Into<Methods>) -> Result<bool, RegisterMethodError> {
        if let Some(ref mut ipc) = self.ipc {
            return ipc.merge(other.into()).map(|_| true)
        }
        Ok(false)
    }

    /// Merge the given [Methods] in all configured methods.
    ///
    /// Fails if any of the methods in other is present already.
    pub fn merge_configured(
        &mut self,
        other: impl Into<Methods>,
    ) -> Result<(), RegisterMethodError> {
        let other = other.into();
        self.merge_http(other.clone())?;
        self.merge_ws(other.clone())?;
        self.merge_ipc(other)?;
        Ok(())
    }

    /// Convenience function for starting a server
    pub async fn start_server(self, builder: RpcServerConfig) -> Result<RpcServerHandle, RpcError> {
        builder.start(self).await
    }
}

/// Container type for ws and http servers in all possible combinations.
#[derive(Default)]
struct WsHttpServer {
    /// The address of the http server
    http_local_addr: Option<SocketAddr>,
    /// The address of the ws server
    ws_local_addr: Option<SocketAddr>,
    /// Configured ws,http servers
    server: WsHttpServers,
    /// The jwt secret.
    jwt_secret: Option<JwtSecret>,
}

// Define the type alias with detailed type complexity
type WsHttpServerKind = Server<
    Stack<
        tower::util::Either<AuthLayer<JwtAuthValidator>, Identity>,
        Stack<tower::util::Either<CorsLayer, Identity>, Identity>,
    >,
    Stack<RpcRequestMetrics, Identity>,
>;

/// Enum for holding the http and ws servers in all possible combinations.
enum WsHttpServers {
    /// Both servers are on the same port
    SamePort(WsHttpServerKind),
    /// Servers are on different ports
    DifferentPort { http: Option<WsHttpServerKind>, ws: Option<WsHttpServerKind> },
}

// === impl WsHttpServers ===

impl WsHttpServers {
    /// Starts the servers and returns the handles (http, ws)
    async fn start(
        self,
        http_module: Option<RpcModule<()>>,
        ws_module: Option<RpcModule<()>>,
        config: &TransportRpcModuleConfig,
    ) -> Result<(Option<ServerHandle>, Option<ServerHandle>), RpcError> {
        let mut http_handle = None;
        let mut ws_handle = None;
        match self {
            Self::SamePort(server) => {
                // Make sure http and ws modules are identical, since we currently can't run
                // different modules on same server
                config.ensure_ws_http_identical()?;

                if let Some(module) = http_module.or(ws_module) {
                    let handle = server.start(module);
                    http_handle = Some(handle.clone());
                    ws_handle = Some(handle);
                }
            }
            Self::DifferentPort { http, ws } => {
                if let Some((server, module)) =
                    http.and_then(|server| http_module.map(|module| (server, module)))
                {
                    http_handle = Some(server.start(module));
                }
                if let Some((server, module)) =
                    ws.and_then(|server| ws_module.map(|module| (server, module)))
                {
                    ws_handle = Some(server.start(module));
                }
            }
        }

        Ok((http_handle, ws_handle))
    }
}

impl Default for WsHttpServers {
    fn default() -> Self {
        Self::DifferentPort { http: None, ws: None }
    }
}

/// Container type for each transport ie. http, ws, and ipc server
pub struct RpcServer {
    /// Configured ws,http servers
    ws_http: WsHttpServer,
    /// ipc server
    ipc: Option<IpcServer<Identity, Stack<RpcRequestMetrics, Identity>>>,
}

// === impl RpcServer ===

impl RpcServer {
    fn empty() -> Self {
        Self { ws_http: Default::default(), ipc: None }
    }

    /// Returns the [`SocketAddr`] of the http server if started.
    pub const fn http_local_addr(&self) -> Option<SocketAddr> {
        self.ws_http.http_local_addr
    }
    /// Return the JwtSecret of the server
    pub const fn jwt(&self) -> Option<JwtSecret> {
        self.ws_http.jwt_secret
    }

    /// Returns the [`SocketAddr`] of the ws server if started.
    pub const fn ws_local_addr(&self) -> Option<SocketAddr> {
        self.ws_http.ws_local_addr
    }

    /// Returns the endpoint of the ipc server if started.
    pub fn ipc_endpoint(&self) -> Option<String> {
        self.ipc.as_ref().map(|ipc| ipc.endpoint())
    }

    /// Starts the configured server by spawning the servers on the tokio runtime.
    ///
    /// This returns an [RpcServerHandle] that's connected to the server task(s) until the server is
    /// stopped or the [RpcServerHandle] is dropped.
    #[instrument(name = "start", skip_all, fields(http = ?self.http_local_addr(), ws = ?self.ws_local_addr(), ipc = ?self.ipc_endpoint()), target = "rpc", level = "TRACE")]
    pub async fn start(self, modules: TransportRpcModules) -> Result<RpcServerHandle, RpcError> {
        trace!(target: "rpc", "staring RPC server");
        let Self { ws_http, ipc: ipc_server } = self;
        let TransportRpcModules { config, http, ws, ipc } = modules;
        let mut handle = RpcServerHandle {
            http_local_addr: ws_http.http_local_addr,
            ws_local_addr: ws_http.ws_local_addr,
            http: None,
            ws: None,
            ipc_endpoint: None,
            ipc: None,
            jwt_secret: None,
        };

        let (http, ws) = ws_http.server.start(http, ws, &config).await?;
        handle.http = http;
        handle.ws = ws;

        if let Some((server, module)) =
            ipc_server.and_then(|server| ipc.map(|module| (server, module)))
        {
            handle.ipc_endpoint = Some(server.endpoint());
            handle.ipc = Some(server.start(module).await?);
        }

        Ok(handle)
    }
}

impl fmt::Debug for RpcServer {
    fn fmt(&self, f: &mut fmt::Formatter<'_>) -> fmt::Result {
        f.debug_struct("RpcServer")
            .field("http", &self.ws_http.http_local_addr.is_some())
            .field("ws", &self.ws_http.ws_local_addr.is_some())
            .field("ipc", &self.ipc.is_some())
            .finish()
    }
}

/// A handle to the spawned servers.
///
/// When this type is dropped or [RpcServerHandle::stop] has been called the server will be stopped.
#[derive(Clone, Debug)]
#[must_use = "Server stops if dropped"]
pub struct RpcServerHandle {
    /// The address of the http/ws server
    http_local_addr: Option<SocketAddr>,
    ws_local_addr: Option<SocketAddr>,
    http: Option<ServerHandle>,
    ws: Option<ServerHandle>,
    ipc_endpoint: Option<String>,
    ipc: Option<reth_ipc::server::ServerHandle>,
    jwt_secret: Option<JwtSecret>,
}

// === impl RpcServerHandle ===

impl RpcServerHandle {
    /// Configures the JWT secret for authentication.
    fn bearer_token(&self) -> Option<String> {
        self.jwt_secret.as_ref().map(|secret| {
            format!(
                "Bearer {}",
                secret
                    .encode(&Claims {
                        iat: (SystemTime::now().duration_since(UNIX_EPOCH).unwrap() +
                            Duration::from_secs(60))
                        .as_secs(),
                        exp: None,
                    })
                    .unwrap()
            )
        })
    }
    /// Returns the [`SocketAddr`] of the http server if started.
    pub const fn http_local_addr(&self) -> Option<SocketAddr> {
        self.http_local_addr
    }

    /// Returns the [`SocketAddr`] of the ws server if started.
    pub const fn ws_local_addr(&self) -> Option<SocketAddr> {
        self.ws_local_addr
    }

    /// Tell the server to stop without waiting for the server to stop.
    pub fn stop(self) -> Result<(), AlreadyStoppedError> {
        if let Some(handle) = self.http {
            handle.stop()?
        }

        if let Some(handle) = self.ws {
            handle.stop()?
        }

        if let Some(handle) = self.ipc {
            handle.stop()?
        }

        Ok(())
    }

    /// Returns the endpoint of the launched IPC server, if any
    pub fn ipc_endpoint(&self) -> Option<String> {
        self.ipc_endpoint.clone()
    }

    /// Returns the url to the http server
    pub fn http_url(&self) -> Option<String> {
        self.http_local_addr.map(|addr| format!("http://{addr}"))
    }

    /// Returns the url to the ws server
    pub fn ws_url(&self) -> Option<String> {
        self.ws_local_addr.map(|addr| format!("ws://{addr}"))
    }

    /// Returns a http client connected to the server.
    pub fn http_client(&self) -> Option<jsonrpsee::http_client::HttpClient> {
        let url = self.http_url()?;

        let client = if let Some(token) = self.bearer_token() {
            jsonrpsee::http_client::HttpClientBuilder::default()
                .set_headers(HeaderMap::from_iter([(AUTHORIZATION, token.parse().unwrap())]))
                .build(url)
        } else {
            jsonrpsee::http_client::HttpClientBuilder::default().build(url)
        };

        client.expect("failed to create http client").into()
    }
    /// Returns a ws client connected to the server.
    pub async fn ws_client(&self) -> Option<jsonrpsee::ws_client::WsClient> {
        let url = self.ws_url()?;
        let mut builder = jsonrpsee::ws_client::WsClientBuilder::default();

        if let Some(token) = self.bearer_token() {
            let headers = HeaderMap::from_iter([(AUTHORIZATION, token.parse().unwrap())]);
            builder = builder.set_headers(headers);
        }

        let client = builder.build(url).await.expect("failed to create ws client");
        Some(client)
    }
}

#[cfg(test)]
mod tests {
    use super::*;

    #[test]
    fn parse_eth_call_bundle() {
        let selection = "eth-call-bundle".parse::<RethRpcModule>().unwrap();
        assert_eq!(selection, RethRpcModule::EthCallBundle);
        let selection = "eth_callBundle".parse::<RethRpcModule>().unwrap();
        assert_eq!(selection, RethRpcModule::EthCallBundle);
    }

    #[test]
    fn parse_eth_call_bundle_selection() {
        let selection = "eth,admin,debug,eth-call-bundle".parse::<RpcModuleSelection>().unwrap();
        assert_eq!(
            selection,
            RpcModuleSelection::Selection(
                [
                    RethRpcModule::Eth,
                    RethRpcModule::Admin,
                    RethRpcModule::Debug,
                    RethRpcModule::EthCallBundle,
                ]
                .into()
            )
        );
    }

    #[test]
    fn parse_rpc_module_selection() {
        let selection = "all".parse::<RpcModuleSelection>().unwrap();
        assert_eq!(selection, RpcModuleSelection::All);
    }

    #[test]
    fn parse_rpc_module_selection_none() {
        let selection = "none".parse::<RpcModuleSelection>().unwrap();
        assert_eq!(selection, Selection(Default::default()));
    }

    #[test]
    fn parse_rpc_unique_module_selection() {
        let selection = "eth,admin,eth,net".parse::<RpcModuleSelection>().unwrap();
        assert_eq!(
            selection,
            RpcModuleSelection::Selection(
                [RethRpcModule::Eth, RethRpcModule::Admin, RethRpcModule::Net,].into()
            )
        );
    }

    #[test]
    fn identical_selection() {
        assert!(RpcModuleSelection::are_identical(
            Some(&RpcModuleSelection::All),
            Some(&RpcModuleSelection::All),
        ));
        assert!(!RpcModuleSelection::are_identical(
            Some(&RpcModuleSelection::All),
            Some(&RpcModuleSelection::Standard),
        ));
        assert!(RpcModuleSelection::are_identical(
            Some(&RpcModuleSelection::Selection(RpcModuleSelection::Standard.to_selection())),
            Some(&RpcModuleSelection::Standard),
        ));
        assert!(RpcModuleSelection::are_identical(
            Some(&RpcModuleSelection::Selection([RethRpcModule::Eth].into())),
            Some(&RpcModuleSelection::Selection([RethRpcModule::Eth].into())),
        ));
        assert!(RpcModuleSelection::are_identical(
            None,
            Some(&RpcModuleSelection::Selection(Default::default())),
        ));
        assert!(RpcModuleSelection::are_identical(
            Some(&RpcModuleSelection::Selection(Default::default())),
            None,
        ));
        assert!(RpcModuleSelection::are_identical(None, None));
    }

    #[test]
    fn test_rpc_module_str() {
        macro_rules! assert_rpc_module {
            ($($s:expr => $v:expr,)*) => {
                $(
                    let val: RethRpcModule  = $s.parse().unwrap();
                    assert_eq!(val, $v);
                    assert_eq!(val.to_string().as_str(), $s);
                )*
            };
        }
        assert_rpc_module!
        (
                "admin" =>  RethRpcModule::Admin,
                "debug" =>  RethRpcModule::Debug,
                "eth" =>  RethRpcModule::Eth,
                "net" =>  RethRpcModule::Net,
                "trace" =>  RethRpcModule::Trace,
                "web3" =>  RethRpcModule::Web3,
                "rpc" => RethRpcModule::Rpc,
                "ots" => RethRpcModule::Ots,
                "reth" => RethRpcModule::Reth,
            );
    }

    #[test]
    fn test_default_selection() {
        let selection = RpcModuleSelection::Standard.to_selection();
        assert_eq!(selection, [RethRpcModule::Eth, RethRpcModule::Net, RethRpcModule::Web3].into())
    }

    #[test]
    fn test_create_rpc_module_config() {
        let selection = vec!["eth", "admin"];
        let config = RpcModuleSelection::try_from_selection(selection).unwrap();
        assert_eq!(
            config,
            RpcModuleSelection::Selection([RethRpcModule::Eth, RethRpcModule::Admin].into())
        );
    }

    #[test]
    fn test_configure_transport_config() {
        let config = TransportRpcModuleConfig::default()
            .with_http([RethRpcModule::Eth, RethRpcModule::Admin]);
        assert_eq!(
            config,
            TransportRpcModuleConfig {
                http: Some(RpcModuleSelection::Selection(
                    [RethRpcModule::Eth, RethRpcModule::Admin].into()
                )),
                ws: None,
                ipc: None,
                config: None,
            }
        )
    }

    #[test]
    fn test_configure_transport_config_none() {
        let config = TransportRpcModuleConfig::default().with_http(Vec::<RethRpcModule>::new());
        assert_eq!(
            config,
            TransportRpcModuleConfig {
                http: Some(RpcModuleSelection::Selection(Default::default())),
                ws: None,
                ipc: None,
                config: None,
            }
        )
    }
}<|MERGE_RESOLUTION|>--- conflicted
+++ resolved
@@ -653,19 +653,6 @@
         [RethRpcModule::Eth, RethRpcModule::Net, RethRpcModule::Web3];
 
     /// Returns a selection of [RethRpcModule] with all [RethRpcModule::all_variants].
-<<<<<<< HEAD
-    pub fn all_modules() -> Vec<RethRpcModule> {
-        Self::try_from_selection(RethRpcModule::all_variants().iter().copied())
-            .expect("valid selection")
-            .into_selection()
-    }
-
-    /// Returns the [RpcModuleSelection::STANDARD_MODULES] as a selection.
-    pub fn standard_modules() -> Vec<RethRpcModule> {
-        Self::try_from_selection(Self::STANDARD_MODULES.iter().copied())
-            .expect("valid selection")
-            .into_selection()
-=======
     pub fn all_modules() -> HashSet<RethRpcModule> {
         RethRpcModule::modules().into_iter().collect()
     }
@@ -673,7 +660,6 @@
     /// Returns the [RpcModuleSelection::STANDARD_MODULES] as a selection.
     pub fn standard_modules() -> HashSet<RethRpcModule> {
         HashSet::from(Self::STANDARD_MODULES)
->>>>>>> 105570de
     }
 
     /// All modules that are available by default on IPC.
@@ -723,10 +709,6 @@
             Self::Standard => Self::STANDARD_MODULES.len(),
             Self::Selection(s) => s.len(),
         }
-<<<<<<< HEAD
-        Ok(Self::Selection(s))
-=======
->>>>>>> 105570de
     }
 
     /// Returns true if no selection is configured
@@ -740,11 +722,6 @@
     /// Returns an iterator over all configured [RethRpcModule]
     pub fn iter_selection(&self) -> Box<dyn Iterator<Item = RethRpcModule> + '_> {
         match self {
-<<<<<<< HEAD
-            Self::All => Box::new(Self::all_modules().into_iter()),
-            Self::Standard => Box::new(Self::STANDARD_MODULES.iter().copied()),
-            Self::Selection(s) => Box::new(s.iter().copied()),
-=======
             Self::All => Box::new(RethRpcModule::modules().into_iter()),
             Self::Standard => Box::new(Self::STANDARD_MODULES.iter().copied()),
             Self::Selection(s) => Box::new(s.iter().copied()),
@@ -757,7 +734,6 @@
             Self::All => Self::all_modules(),
             Self::Standard => Self::standard_modules(),
             Self::Selection(s) => s.clone(),
->>>>>>> 105570de
         }
     }
 
@@ -765,13 +741,8 @@
     pub fn into_selection(self) -> HashSet<RethRpcModule> {
         match self {
             Self::All => Self::all_modules(),
-<<<<<<< HEAD
-            Self::Selection(s) => s,
-            Self::Standard => Self::STANDARD_MODULES.to_vec(),
-=======
             Self::Standard => Self::standard_modules(),
             Self::Selection(s) => s,
->>>>>>> 105570de
         }
     }
 
@@ -792,15 +763,6 @@
     }
 }
 
-<<<<<<< HEAD
-impl<I, T> From<I> for RpcModuleSelection
-where
-    I: IntoIterator<Item = T>,
-    T: Into<RethRpcModule>,
-{
-    fn from(value: I) -> Self {
-        Self::Selection(value.into_iter().map(Into::into).collect())
-=======
 impl From<&HashSet<RethRpcModule>> for RpcModuleSelection {
     fn from(s: &HashSet<RethRpcModule>) -> Self {
         Self::from(s.clone())
@@ -846,7 +808,6 @@
         I: IntoIterator<Item = RethRpcModule>,
     {
         Self::Selection(iter.into_iter().collect())
->>>>>>> 105570de
     }
 }
 
@@ -861,11 +822,7 @@
         let first = modules.peek().copied().ok_or(ParseError::VariantNotFound)?;
         match first {
             "all" | "All" => Ok(Self::All),
-<<<<<<< HEAD
-            "none" | "None" => Ok(Selection(vec![])),
-=======
             "none" | "None" => Ok(Selection(Default::default())),
->>>>>>> 105570de
             _ => Self::try_from_selection(modules),
         }
     }
