--- conflicted
+++ resolved
@@ -314,17 +314,12 @@
     T: NodeTypes,
 {
     /// Advances the state of the node builder to the next state where all components are configured
-    pub fn with_components<CB, AO>(
+    pub fn with_components<CB>(
         self,
         components_builder: CB,
-<<<<<<< HEAD
-    ) -> WithLaunchContext<NodeBuilderWithComponents<RethFullAdapter<DB, T>, CB, AO>>
-=======
     ) -> WithLaunchContext<NodeBuilderWithComponents<RethFullAdapter<DB, T>, CB, ()>>
->>>>>>> 55dc12d7
     where
         CB: NodeComponentsBuilder<RethFullAdapter<DB, T>>,
-        AO: NodeAddOns<NodeAdapter<RethFullAdapter<DB, T>, CB::Components>>,
     {
         WithLaunchContext {
             builder: self.builder.with_components(components_builder),
@@ -333,17 +328,11 @@
     }
 }
 
-<<<<<<< HEAD
-impl<T, DB, CB, AO> WithLaunchContext<NodeBuilderWithComponents<RethFullAdapter<DB, T>, CB, AO>>
-=======
 impl<T, DB, CB> WithLaunchContext<NodeBuilderWithComponents<RethFullAdapter<DB, T>, CB, ()>>
->>>>>>> 55dc12d7
 where
     DB: Database + DatabaseMetrics + DatabaseMetadata + Clone + Unpin + 'static,
     T: NodeTypes,
     CB: NodeComponentsBuilder<RethFullAdapter<DB, T>>,
-    AO: NodeAddOns<NodeAdapter<RethFullAdapter<DB, T>, CB::Components>>,
-    AO::EthApi: FullEthApiServer + AddDevSigners,
 {
     /// Advances the state of the node builder to the next state where all customizable
     /// [`NodeAddOns`] types are configured.
@@ -351,7 +340,6 @@
         self,
     ) -> WithLaunchContext<NodeBuilderWithComponents<RethFullAdapter<DB, T>, CB, AO>>
     where
-        CB: NodeComponentsBuilder<RethFullAdapter<DB, T>>,
         AO: NodeAddOns<NodeAdapter<RethFullAdapter<DB, T>, CB::Components>>,
     {
         WithLaunchContext {
