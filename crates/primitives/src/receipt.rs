#[cfg(feature = "zstd-codec")]
use crate::compression::{RECEIPT_COMPRESSOR, RECEIPT_DECOMPRESSOR};
use crate::{logs_bloom, Bloom, Bytes, TxType, B256};
use alloy_primitives::Log;
use alloy_rlp::{length_of_length, Decodable, Encodable, RlpDecodable, RlpEncodable};
use bytes::{Buf, BufMut};
#[cfg(any(test, feature = "arbitrary"))]
use proptest::strategy::Strategy;
#[cfg(feature = "zstd-codec")]
use reth_codecs::CompactZstd;
use reth_codecs::{add_arbitrary_tests, main_codec, Compact};
use std::{
    cmp::Ordering,
    ops::{Deref, DerefMut},
};

/// Receipt containing result of transaction execution.
#[cfg_attr(feature = "zstd-codec", main_codec(no_arbitrary, zstd))]
#[cfg_attr(not(feature = "zstd-codec"), main_codec(no_arbitrary))]
#[add_arbitrary_tests]
#[derive(Clone, Debug, PartialEq, Eq, Default, RlpEncodable, RlpDecodable)]
#[rlp(trailing)]
pub struct Receipt {
    /// Receipt type.
    pub tx_type: TxType,
    /// If transaction is executed successfully.
    ///
    /// This is the `statusCode`
    pub success: bool,
    /// Gas used
    pub cumulative_gas_used: u64,
    /// Log send from contracts.
    pub logs: Vec<Log>,
    /// Deposit nonce for Optimism deposit transactions
    #[cfg(feature = "optimism")]
    pub deposit_nonce: Option<u64>,
    /// Deposit receipt version for Optimism deposit transactions
    ///
    ///
    /// The deposit receipt version was introduced in Canyon to indicate an update to how
    /// receipt hashes should be computed when set. The state transition process
    /// ensures this is only set for post-Canyon deposit transactions.
    #[cfg(feature = "optimism")]
    pub deposit_receipt_version: Option<u64>,
}

impl Receipt {
    /// Calculates [`Log`]'s bloom filter. this is slow operation and [ReceiptWithBloom] can
    /// be used to cache this value.
    pub fn bloom_slow(&self) -> Bloom {
        logs_bloom(self.logs.iter())
    }

    /// Calculates the bloom filter for the receipt and returns the [ReceiptWithBloom] container
    /// type.
    pub fn with_bloom(self) -> ReceiptWithBloom {
        self.into()
    }
}

/// A collection of receipts organized as a two-dimensional vector.
#[derive(Clone, Debug, PartialEq, Eq, Default)]
pub struct Receipts {
    /// A two-dimensional vector of optional `Receipt` instances.
    pub receipt_vec: Vec<Vec<Option<Receipt>>>,
}

impl Receipts {
    /// Create a new `Receipts` instance with an empty vector.
    pub fn new() -> Self {
        Self { receipt_vec: vec![] }
    }

    /// Create a new `Receipts` instance from an existing vector.
    pub fn from_vec(vec: Vec<Vec<Option<Receipt>>>) -> Self {
        Self { receipt_vec: vec }
    }

    /// Create a new `Receipts` instance from a single block receipt.
    pub fn from_block_receipt(block_receipts: Vec<Receipt>) -> Self {
        Self { receipt_vec: vec![block_receipts.into_iter().map(Option::Some).collect()] }
    }

    /// Returns the length of the `Receipts` vector.
    pub fn len(&self) -> usize {
        self.receipt_vec.len()
    }

    /// Returns `true` if the `Receipts` vector is empty.
    pub fn is_empty(&self) -> bool {
        self.receipt_vec.is_empty()
    }

    /// Push a new vector of receipts into the `Receipts` collection.
    pub fn push(&mut self, receipts: Vec<Option<Receipt>>) {
        self.receipt_vec.push(receipts);
    }

    /// Retrieves the receipt root for all recorded receipts from index.
    pub fn root_slow(&self, index: usize) -> Option<B256> {
        Some(crate::proofs::calculate_receipt_root_ref(
            &self.receipt_vec[index].iter().map(Option::as_ref).collect::<Option<Vec<_>>>()?,
        ))
    }

    /// Retrieves the receipt root for all recorded receipts from index.
    #[cfg(feature = "optimism")]
    pub fn optimism_root_slow(
        &self,
        index: usize,
        chain_spec: &crate::ChainSpec,
        timestamp: u64,
    ) -> Option<B256> {
        Some(crate::proofs::calculate_receipt_root_ref_optimism(
            &self.receipt_vec[index].iter().map(Option::as_ref).collect::<Option<Vec<_>>>()?,
            chain_spec,
            timestamp,
        ))
    }
<<<<<<< HEAD

    /// Retrieves gas spent by transactions as a vector of tuples (transaction index, gas used).
    pub fn gas_spent_by_tx(&self) -> Result<Vec<(u64, u64)>, PruneSegmentError> {
        let Some(block_r) = self.last() else {
            return Ok(vec![]);
        };
        let mut out = Vec::with_capacity(block_r.len());
        for (id, tx_r) in block_r.iter().enumerate() {
            if let Some(receipt) = tx_r.as_ref() {
                out.push((id as u64, receipt.cumulative_gas_used));
            } else {
                return Err(PruneSegmentError::ReceiptsPruned)
            }
        }
        Ok(out)
    }
=======
>>>>>>> f45ca747
}

impl Deref for Receipts {
    type Target = Vec<Vec<Option<Receipt>>>;

    fn deref(&self) -> &Self::Target {
        &self.receipt_vec
    }
}

impl DerefMut for Receipts {
    fn deref_mut(&mut self) -> &mut Self::Target {
        &mut self.receipt_vec
    }
}

impl IntoIterator for Receipts {
    type Item = Vec<Option<Receipt>>;
    type IntoIter = std::vec::IntoIter<Self::Item>;

    fn into_iter(self) -> Self::IntoIter {
        self.receipt_vec.into_iter()
    }
}

impl FromIterator<Vec<Option<Receipt>>> for Receipts {
    fn from_iter<I: IntoIterator<Item = Vec<Option<Receipt>>>>(iter: I) -> Self {
        Self::from_vec(iter.into_iter().collect())
    }
}

impl From<Receipt> for ReceiptWithBloom {
    fn from(receipt: Receipt) -> Self {
        let bloom = receipt.bloom_slow();
        ReceiptWithBloom { receipt, bloom }
    }
}

/// [`Receipt`] with calculated bloom filter.
#[main_codec]
#[derive(Clone, Debug, PartialEq, Eq, Default)]
pub struct ReceiptWithBloom {
    /// Bloom filter build from logs.
    pub bloom: Bloom,
    /// Main receipt body
    pub receipt: Receipt,
}

impl ReceiptWithBloom {
    /// Create new [ReceiptWithBloom]
    pub fn new(receipt: Receipt, bloom: Bloom) -> Self {
        Self { receipt, bloom }
    }

    /// Consume the structure, returning only the receipt
    pub fn into_receipt(self) -> Receipt {
        self.receipt
    }

    /// Consume the structure, returning the receipt and the bloom filter
    pub fn into_components(self) -> (Receipt, Bloom) {
        (self.receipt, self.bloom)
    }

    #[inline]
    fn as_encoder(&self) -> ReceiptWithBloomEncoder<'_> {
        ReceiptWithBloomEncoder { receipt: &self.receipt, bloom: &self.bloom }
    }
}

/// Retrieves gas spent by transactions as a vector of tuples (transaction index, gas used).
pub fn gas_spent_by_transactions<T: Deref<Target = Receipt>>(
    receipts: impl IntoIterator<Item = T>,
) -> Vec<(u64, u64)> {
    receipts
        .into_iter()
        .enumerate()
        .map(|(id, receipt)| (id as u64, receipt.deref().cumulative_gas_used))
        .collect()
}

#[cfg(any(test, feature = "arbitrary"))]
impl proptest::arbitrary::Arbitrary for Receipt {
    type Parameters = ();

    fn arbitrary_with(_: Self::Parameters) -> Self::Strategy {
        use proptest::prelude::{any, prop_compose};

        prop_compose! {
            fn arbitrary_receipt()(tx_type in any::<TxType>(),
                        success in any::<bool>(),
                        cumulative_gas_used in any::<u64>(),
                        logs in proptest::collection::vec(proptest::arbitrary::any::<Log>(), 0..=20),
                        _deposit_nonce in any::<Option<u64>>(),
                        _deposit_receipt_version in any::<Option<u64>>()) -> Receipt
            {
                // Only receipts for deposit transactions may contain a deposit nonce
                #[cfg(feature = "optimism")]
                let (deposit_nonce, deposit_receipt_version) = if tx_type == TxType::Deposit {
                    // The deposit receipt version is only present if the deposit nonce is present
                    let deposit_receipt_version = _deposit_nonce.and(_deposit_receipt_version);
                    (_deposit_nonce, deposit_receipt_version)
                } else {
                    (None, None)
                };

                Receipt { tx_type,
                    success,
                    cumulative_gas_used,
                    logs,
                    // Only receipts for deposit transactions may contain a deposit nonce
                    #[cfg(feature = "optimism")]
                    deposit_nonce,
                    // Only receipts for deposit transactions may contain a deposit nonce
                    #[cfg(feature = "optimism")]
                    deposit_receipt_version
                }
            }
        }
        arbitrary_receipt().boxed()
    }

    type Strategy = proptest::strategy::BoxedStrategy<Receipt>;
}

#[cfg(any(test, feature = "arbitrary"))]
impl<'a> arbitrary::Arbitrary<'a> for Receipt {
    fn arbitrary(u: &mut arbitrary::Unstructured<'a>) -> arbitrary::Result<Self> {
        let tx_type = TxType::arbitrary(u)?;
        let success = bool::arbitrary(u)?;
        let cumulative_gas_used = u64::arbitrary(u)?;
        let logs = Vec::<Log>::arbitrary(u)?;

        // Only receipts for deposit transactions may contain a deposit nonce
        #[cfg(feature = "optimism")]
        let (deposit_nonce, deposit_receipt_version) = if tx_type == TxType::Deposit {
            let deposit_nonce = Option::<u64>::arbitrary(u)?;
            let deposit_nonce_version =
                deposit_nonce.map(|_| Option::<u64>::arbitrary(u)).transpose()?.flatten();
            (deposit_nonce, deposit_nonce_version)
        } else {
            (None, None)
        };

        Ok(Self {
            tx_type,
            success,
            cumulative_gas_used,
            logs,
            #[cfg(feature = "optimism")]
            deposit_nonce,
            #[cfg(feature = "optimism")]
            deposit_receipt_version,
        })
    }
}

impl ReceiptWithBloom {
    /// Returns the enveloped encoded receipt.
    ///
    /// See also [ReceiptWithBloom::encode_enveloped]
    pub fn envelope_encoded(&self) -> Bytes {
        let mut buf = Vec::new();
        self.encode_enveloped(&mut buf);
        buf.into()
    }

    /// Encodes the receipt into its "raw" format.
    /// This format is also referred to as "binary" encoding.
    ///
    /// For legacy receipts, it encodes the RLP of the receipt into the buffer:
    /// `rlp([status, cumulativeGasUsed, logsBloom, logs])` as per EIP-2718.
    /// For EIP-2718 typed transactions, it encodes the type of the transaction followed by the rlp
    /// of the receipt:
    /// - EIP-1559, 2930 and 4844 transactions: `tx-type || rlp([status, cumulativeGasUsed,
    ///   logsBloom, logs])`
    pub fn encode_enveloped(&self, out: &mut dyn bytes::BufMut) {
        self.encode_inner(out, false)
    }

    /// Encode receipt with or without the header data.
    pub fn encode_inner(&self, out: &mut dyn BufMut, with_header: bool) {
        self.as_encoder().encode_inner(out, with_header)
    }

    /// Decodes the receipt payload
    fn decode_receipt(buf: &mut &[u8], tx_type: TxType) -> alloy_rlp::Result<Self> {
        let b = &mut &**buf;
        let rlp_head = alloy_rlp::Header::decode(b)?;
        if !rlp_head.list {
            return Err(alloy_rlp::Error::UnexpectedString)
        }
        let started_len = b.len();

        let success = alloy_rlp::Decodable::decode(b)?;
        let cumulative_gas_used = alloy_rlp::Decodable::decode(b)?;
        let bloom = Decodable::decode(b)?;
        let logs = alloy_rlp::Decodable::decode(b)?;

        let receipt = match tx_type {
            #[cfg(feature = "optimism")]
            TxType::Deposit => {
                let remaining = |b: &[u8]| rlp_head.payload_length - (started_len - b.len()) > 0;
                let deposit_nonce =
                    remaining(b).then(|| alloy_rlp::Decodable::decode(b)).transpose()?;
                let deposit_receipt_version =
                    remaining(b).then(|| alloy_rlp::Decodable::decode(b)).transpose()?;

                Receipt {
                    tx_type,
                    success,
                    cumulative_gas_used,
                    logs,
                    deposit_nonce,
                    deposit_receipt_version,
                }
            }
            _ => Receipt {
                tx_type,
                success,
                cumulative_gas_used,
                logs,
                #[cfg(feature = "optimism")]
                deposit_nonce: None,
                #[cfg(feature = "optimism")]
                deposit_receipt_version: None,
            },
        };

        let this = Self { receipt, bloom };
        let consumed = started_len - b.len();
        if consumed != rlp_head.payload_length {
            return Err(alloy_rlp::Error::ListLengthMismatch {
                expected: rlp_head.payload_length,
                got: consumed,
            })
        }
        *buf = *b;
        Ok(this)
    }
}

impl Encodable for ReceiptWithBloom {
    fn encode(&self, out: &mut dyn BufMut) {
        self.encode_inner(out, true)
    }
    fn length(&self) -> usize {
        self.as_encoder().length()
    }
}

impl Decodable for ReceiptWithBloom {
    fn decode(buf: &mut &[u8]) -> alloy_rlp::Result<Self> {
        // a receipt is either encoded as a string (non legacy) or a list (legacy).
        // We should not consume the buffer if we are decoding a legacy receipt, so let's
        // check if the first byte is between 0x80 and 0xbf.
        let rlp_type = *buf
            .first()
            .ok_or(alloy_rlp::Error::Custom("cannot decode a receipt from empty bytes"))?;

        match rlp_type.cmp(&alloy_rlp::EMPTY_LIST_CODE) {
            Ordering::Less => {
                // strip out the string header
                let _header = alloy_rlp::Header::decode(buf)?;
                let receipt_type = *buf.first().ok_or(alloy_rlp::Error::Custom(
                    "typed receipt cannot be decoded from an empty slice",
                ))?;
                match receipt_type {
                    0x01 => {
                        buf.advance(1);
                        Self::decode_receipt(buf, TxType::Eip2930)
                    }
                    0x02 => {
                        buf.advance(1);
                        Self::decode_receipt(buf, TxType::Eip1559)
                    }
                    0x03 => {
                        buf.advance(1);
                        Self::decode_receipt(buf, TxType::Eip4844)
                    }
                    #[cfg(feature = "optimism")]
                    0x7E => {
                        buf.advance(1);
                        Self::decode_receipt(buf, TxType::Deposit)
                    }
                    _ => Err(alloy_rlp::Error::Custom("invalid receipt type")),
                }
            }
            Ordering::Equal => {
                Err(alloy_rlp::Error::Custom("an empty list is not a valid receipt encoding"))
            }
            Ordering::Greater => Self::decode_receipt(buf, TxType::Legacy),
        }
    }
}

/// [`Receipt`] reference type with calculated bloom filter.
#[derive(Clone, Debug, PartialEq, Eq)]
pub struct ReceiptWithBloomRef<'a> {
    /// Bloom filter build from logs.
    pub bloom: Bloom,
    /// Main receipt body
    pub receipt: &'a Receipt,
}

impl<'a> ReceiptWithBloomRef<'a> {
    /// Create new [ReceiptWithBloomRef]
    pub fn new(receipt: &'a Receipt, bloom: Bloom) -> Self {
        Self { receipt, bloom }
    }

    /// Encode receipt with or without the header data.
    pub fn encode_inner(&self, out: &mut dyn BufMut, with_header: bool) {
        self.as_encoder().encode_inner(out, with_header)
    }

    #[inline]
    fn as_encoder(&self) -> ReceiptWithBloomEncoder<'_> {
        ReceiptWithBloomEncoder { receipt: self.receipt, bloom: &self.bloom }
    }
}

impl<'a> Encodable for ReceiptWithBloomRef<'a> {
    fn encode(&self, out: &mut dyn BufMut) {
        self.as_encoder().encode_inner(out, true)
    }
    fn length(&self) -> usize {
        self.as_encoder().length()
    }
}

impl<'a> From<&'a Receipt> for ReceiptWithBloomRef<'a> {
    fn from(receipt: &'a Receipt) -> Self {
        let bloom = receipt.bloom_slow();
        ReceiptWithBloomRef { receipt, bloom }
    }
}

struct ReceiptWithBloomEncoder<'a> {
    bloom: &'a Bloom,
    receipt: &'a Receipt,
}

impl<'a> ReceiptWithBloomEncoder<'a> {
    /// Returns the rlp header for the receipt payload.
    fn receipt_rlp_header(&self) -> alloy_rlp::Header {
        let mut rlp_head = alloy_rlp::Header { list: true, payload_length: 0 };

        rlp_head.payload_length += self.receipt.success.length();
        rlp_head.payload_length += self.receipt.cumulative_gas_used.length();
        rlp_head.payload_length += self.bloom.length();
        rlp_head.payload_length += self.receipt.logs.length();

        #[cfg(feature = "optimism")]
        if self.receipt.tx_type == TxType::Deposit {
            if let Some(deposit_nonce) = self.receipt.deposit_nonce {
                rlp_head.payload_length += deposit_nonce.length();
            }
            if let Some(deposit_receipt_version) = self.receipt.deposit_receipt_version {
                rlp_head.payload_length += deposit_receipt_version.length();
            }
        }

        rlp_head
    }

    /// Encodes the receipt data.
    fn encode_fields(&self, out: &mut dyn BufMut) {
        self.receipt_rlp_header().encode(out);
        self.receipt.success.encode(out);
        self.receipt.cumulative_gas_used.encode(out);
        self.bloom.encode(out);
        self.receipt.logs.encode(out);
        #[cfg(feature = "optimism")]
        if self.receipt.tx_type == TxType::Deposit {
            if let Some(deposit_nonce) = self.receipt.deposit_nonce {
                deposit_nonce.encode(out)
            }
            if let Some(deposit_receipt_version) = self.receipt.deposit_receipt_version {
                deposit_receipt_version.encode(out)
            }
        }
    }

    /// Encode receipt with or without the header data.
    fn encode_inner(&self, out: &mut dyn BufMut, with_header: bool) {
        if matches!(self.receipt.tx_type, TxType::Legacy) {
            self.encode_fields(out);
            return
        }

        let mut payload = Vec::new();
        self.encode_fields(&mut payload);

        if with_header {
            let payload_length = payload.len() + 1;
            let header = alloy_rlp::Header { list: false, payload_length };
            header.encode(out);
        }

        match self.receipt.tx_type {
            TxType::Legacy => unreachable!("legacy already handled"),

            TxType::Eip2930 => {
                out.put_u8(0x01);
            }
            TxType::Eip1559 => {
                out.put_u8(0x02);
            }
            TxType::Eip4844 => {
                out.put_u8(0x03);
            }
            #[cfg(feature = "optimism")]
            TxType::Deposit => {
                out.put_u8(0x7E);
            }
        }
        out.put_slice(payload.as_ref());
    }

    /// Returns the length of the receipt data.
    fn receipt_length(&self) -> usize {
        let rlp_head = self.receipt_rlp_header();
        length_of_length(rlp_head.payload_length) + rlp_head.payload_length
    }
}

impl<'a> Encodable for ReceiptWithBloomEncoder<'a> {
    fn encode(&self, out: &mut dyn BufMut) {
        self.encode_inner(out, true)
    }
    fn length(&self) -> usize {
        let mut payload_len = self.receipt_length();
        // account for eip-2718 type prefix and set the list
        if !matches!(self.receipt.tx_type, TxType::Legacy) {
            payload_len += 1;
            // we include a string header for typed receipts, so include the length here
            payload_len += length_of_length(payload_len);
        }

        payload_len
    }
}

#[cfg(test)]
mod tests {
    use super::*;
    use crate::hex_literal::hex;
    use alloy_primitives::{address, b256, bytes};

    // Test vector from: https://eips.ethereum.org/EIPS/eip-2481
    #[test]
    fn encode_legacy_receipt() {
        let expected = hex!("f901668001b9010000000000000000000000000000000000000000000000000000000000000000000000000000000000000000000000000000000000000000000000000000000000000000000000000000000000000000000000000000000000000000000000000000000000000000000000000000000000000000000000000000000000000000000000000000000000000000000000000000000000000000000000000000000000000000000000000000000000000000000000000000000000000000000000000000000000000000000000000000000000000000000000000000000000000000000000000000000000000000000000000000000000000000000000000000000000f85ff85d940000000000000000000000000000000000000011f842a0000000000000000000000000000000000000000000000000000000000000deada0000000000000000000000000000000000000000000000000000000000000beef830100ff");

        let mut data = vec![];
        let receipt = ReceiptWithBloom {
            receipt: Receipt {
                tx_type: TxType::Legacy,
                cumulative_gas_used: 0x1u64,
                logs: vec![Log::new_unchecked(
                    address!("0000000000000000000000000000000000000011"),
                    vec![
                        b256!("000000000000000000000000000000000000000000000000000000000000dead"),
                        b256!("000000000000000000000000000000000000000000000000000000000000beef"),
                    ],
                    bytes!("0100ff"),
                )],
                success: false,
                #[cfg(feature = "optimism")]
                deposit_nonce: None,
                #[cfg(feature = "optimism")]
                deposit_receipt_version: None,
            },
            bloom: [0; 256].into(),
        };

        receipt.encode(&mut data);

        // check that the rlp length equals the length of the expected rlp
        assert_eq!(receipt.length(), expected.len());
        assert_eq!(data, expected);
    }

    // Test vector from: https://eips.ethereum.org/EIPS/eip-2481
    #[test]
    fn decode_legacy_receipt() {
        let data = hex!("f901668001b9010000000000000000000000000000000000000000000000000000000000000000000000000000000000000000000000000000000000000000000000000000000000000000000000000000000000000000000000000000000000000000000000000000000000000000000000000000000000000000000000000000000000000000000000000000000000000000000000000000000000000000000000000000000000000000000000000000000000000000000000000000000000000000000000000000000000000000000000000000000000000000000000000000000000000000000000000000000000000000000000000000000000000000000000000000000000f85ff85d940000000000000000000000000000000000000011f842a0000000000000000000000000000000000000000000000000000000000000deada0000000000000000000000000000000000000000000000000000000000000beef830100ff");

        // EIP658Receipt
        let expected = ReceiptWithBloom {
            receipt: Receipt {
                tx_type: TxType::Legacy,
                cumulative_gas_used: 0x1u64,
                logs: vec![Log::new_unchecked(
                    address!("0000000000000000000000000000000000000011"),
                    vec![
                        b256!("000000000000000000000000000000000000000000000000000000000000dead"),
                        b256!("000000000000000000000000000000000000000000000000000000000000beef"),
                    ],
                    bytes!("0100ff"),
                )],
                success: false,
                #[cfg(feature = "optimism")]
                deposit_nonce: None,
                #[cfg(feature = "optimism")]
                deposit_receipt_version: None,
            },
            bloom: [0; 256].into(),
        };

        let receipt = ReceiptWithBloom::decode(&mut &data[..]).unwrap();
        assert_eq!(receipt, expected);
    }

    #[cfg(feature = "optimism")]
    #[test]
    fn decode_deposit_receipt_regolith_roundtrip() {
        let data = hex!("7ef9010c0182b741b9010000000000000000000000000000000000000000000000000000000000000000000000000000000000000000000000000000000000000000000000000000000000000000000000000000000000000000000000000000000000000000000000000000000000000000000000000000000000000000000000000000000000000000000000000000000000000000000000000000000000000000000000000000000000000000000000000000000000000000000000000000000000000000000000000000000000000000000000000000000000000000000000000000000000000000000000000000000000000000000000000000000000000000000000000000000000c0833d3bbf");

        // Deposit Receipt (post-regolith)
        let expected = ReceiptWithBloom {
            receipt: Receipt {
                tx_type: TxType::Deposit,
                cumulative_gas_used: 46913,
                logs: vec![],
                success: true,
                deposit_nonce: Some(4012991),
                deposit_receipt_version: None,
            },
            bloom: [0; 256].into(),
        };

        let receipt = ReceiptWithBloom::decode(&mut &data[..]).unwrap();
        assert_eq!(receipt, expected);

        let mut buf = Vec::new();
        receipt.encode_inner(&mut buf, false);
        assert_eq!(buf, &data[..]);
    }

    #[cfg(feature = "optimism")]
    #[test]
    fn decode_deposit_receipt_canyon_roundtrip() {
        let data = hex!("7ef9010d0182b741b9010000000000000000000000000000000000000000000000000000000000000000000000000000000000000000000000000000000000000000000000000000000000000000000000000000000000000000000000000000000000000000000000000000000000000000000000000000000000000000000000000000000000000000000000000000000000000000000000000000000000000000000000000000000000000000000000000000000000000000000000000000000000000000000000000000000000000000000000000000000000000000000000000000000000000000000000000000000000000000000000000000000000000000000000000000000000c0833d3bbf01");

        // Deposit Receipt (post-regolith)
        let expected = ReceiptWithBloom {
            receipt: Receipt {
                tx_type: TxType::Deposit,
                cumulative_gas_used: 46913,
                logs: vec![],
                success: true,
                deposit_nonce: Some(4012991),
                deposit_receipt_version: Some(1),
            },
            bloom: [0; 256].into(),
        };

        let receipt = ReceiptWithBloom::decode(&mut &data[..]).unwrap();
        assert_eq!(receipt, expected);

        let mut buf = Vec::new();
        expected.encode_inner(&mut buf, false);
        assert_eq!(buf, &data[..]);
    }

    #[test]
    fn gigantic_receipt() {
        let receipt = Receipt {
            cumulative_gas_used: 16747627,
            success: true,
            tx_type: TxType::Legacy,
            logs: vec![
                Log::new_unchecked(
                    address!("4bf56695415f725e43c3e04354b604bcfb6dfb6e"),
                    vec![b256!("c69dc3d7ebff79e41f525be431d5cd3cc08f80eaf0f7819054a726eeb7086eb9")],
                    Bytes::from(vec![1; 0xffffff]),
                ),
                Log::new_unchecked(
                    address!("faca325c86bf9c2d5b413cd7b90b209be92229c2"),
                    vec![b256!("8cca58667b1e9ffa004720ac99a3d61a138181963b294d270d91c53d36402ae2")],
                    Bytes::from(vec![1; 0xffffff]),
                ),
            ],
            #[cfg(feature = "optimism")]
            deposit_nonce: None,
            #[cfg(feature = "optimism")]
            deposit_receipt_version: None,
        };

        let mut data = vec![];
        receipt.clone().to_compact(&mut data);
        let (decoded, _) = Receipt::from_compact(&data[..], data.len());
        assert_eq!(decoded, receipt);
    }
}<|MERGE_RESOLUTION|>--- conflicted
+++ resolved
@@ -117,25 +117,6 @@
             timestamp,
         ))
     }
-<<<<<<< HEAD
-
-    /// Retrieves gas spent by transactions as a vector of tuples (transaction index, gas used).
-    pub fn gas_spent_by_tx(&self) -> Result<Vec<(u64, u64)>, PruneSegmentError> {
-        let Some(block_r) = self.last() else {
-            return Ok(vec![]);
-        };
-        let mut out = Vec::with_capacity(block_r.len());
-        for (id, tx_r) in block_r.iter().enumerate() {
-            if let Some(receipt) = tx_r.as_ref() {
-                out.push((id as u64, receipt.cumulative_gas_used));
-            } else {
-                return Err(PruneSegmentError::ReceiptsPruned)
-            }
-        }
-        Ok(out)
-    }
-=======
->>>>>>> f45ca747
 }
 
 impl Deref for Receipts {
